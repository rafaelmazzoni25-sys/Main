# Terreno Visualisado

O **Terreno Visualisado** é um utilitário em C# que reproduz o pipeline de
carregamento dos arquivos `EncTerrain` usado pela Main.exe. Ele descriptografa os
arquivos `.map`, `.att`, `.obj` e `TerrainHeight*.OZB`, reconstrói as camadas de
tiles e reposiciona os objetos estáticos para facilitar a inspeção rápida dos
dados sem executar o cliente completo.

## Pré-requisitos

* [.NET 6 SDK](https://dotnet.microsoft.com/download/dotnet/6.0) ou superior.

## Compilação

### Linha de comando (dotnet CLI)

Dentro da raiz do repositório execute:

```bash
# Linux/macOS
dotnet build tools/terreno_visualisado/TerrenoVisualisado.csproj -c Release
# Interface gráfica WinForms (requer Windows)
dotnet build tools/terreno_visualisado/TerrenoVisualisado.Gui/TerrenoVisualisado.Gui.csproj -c Release

# Windows (PowerShell ou Prompt) — utilize barras invertidas para evitar que o MSBuild
# interprete o caminho como uma opção:
dotnet build tools\terreno_visualisado\TerrenoVisualisado.csproj -c Release
dotnet build tools\terreno_visualisado\TerrenoVisualisado.Gui\TerrenoVisualisado.Gui.csproj -c Release
<<<<<<< HEAD
=======
```

Caso esteja abrindo o projeto a partir de um diretório com espaços no Windows,
lembre-se de envolver o caminho entre aspas (`"..."`). Exemplo:

```powershell
dotnet build "C:\\Users\\Rafael Mazzoni\\Downloads\\Projeto Unreal Estudos\\Ferramentas GFX\\Main-master\\Main-master\\tools\\terreno_visualisado\\TerrenoVisualisado.csproj" -c Release
>>>>>>> 42a6b895
```

Antes de compilar pela primeira vez, execute um `dotnet restore` no mesmo
diretório do comando de build para que as dependências do SDK sejam baixadas.

### Visual Studio 2022+

Foi adicionada a solução `TerrenoVisualisado.sln` dentro da pasta da
ferramenta. Abra-a no Visual Studio 2022 (ou superior) e aceite o diálogo para
restaurar os pacotes (`Build > Restore NuGet Packages`). Depois disso os três
projetos (`TerrenoVisualisado`, `TerrenoVisualisado.Core` e
`TerrenoVisualisado.Gui`) aparecerão carregados e prontos para compilar nas
configurações Debug/Release.

## Uso

```bash
# Exemplo mínimo apontando para a pasta Data/World1 do cliente

# Linux/macOS
dotnet run --project tools/terreno_visualisado/TerrenoVisualisado.csproj -- \
    --world /caminho/para/Data/World1

# Windows
dotnet run --project tools\terreno_visualisado\TerrenoVisualisado.csproj -- \
    --world C:\\caminho\\para\\Data\\World1
```

Opções principais:

* `--world <pasta>`: diretório que contém `EncTerrain*.map/.att` e `TerrainHeight.OZB`.
* `--objects <pasta>`: diretório `ObjectX` com o `EncTerrain*.obj` correspondente (opcional).
* `--map <id>`: força o ID numérico usado nos arquivos `EncTerrain`.
* `--enum <arquivo>`: caminho para o `_enum.h` para exibir o nome textual dos objetos.
* `--height-scale <valor>`: fator aplicado ao `TerrainHeight.OZB` clássico.
* `--extended-height`: força o uso do `TerrainHeightNew.OZB` mesmo que o clássico exista.

A execução imprime um sumário contendo o ID detectado, o número total de tiles
por material, a contagem de atributos especiais e um ranking com os tipos de
objetos estáticos mais comuns. O utilitário também gera um arquivo JSON
`terrainsummary.json` no diretório atual contendo todas as amostras de altura,
camadas e objetos já alinhados ao terreno, permitindo integrações com outras
ferramentas.

## Interface gráfica

O projeto `TerrenoVisualisado.Gui` oferece uma interface WinForms para
visualizar rapidamente as camadas carregadas, alternar entre altura, layers,
atributos e alfa, além de sobrepor os objetos estáticos nas posições corretas.
A tela principal permite selecionar as pastas do mundo e dos objetos, informar
um `EnumModelType.eum` opcional e ajustar escala/ID do mapa. Após o carregamento
é possível exportar o mesmo JSON gerado pelo utilitário de linha de comando.

Além do preview 2D tradicional, a interface inclui uma aba **Visualização 3D**
com um renderizador OpenGL. O heightmap é convertido para uma malha completa,
as camadas de tiles são mescladas em um atlas idêntico ao cliente e o resultado
é desenhado com iluminação difusa e câmera orbitando livremente, permitindo
inspecionar o terreno de forma fiel. A partir desta aba também é possível
instanciar os
modelos BMD (malhas e animações), desenhando cada objeto com seus materiais,
animações e estados corretos para aproximar ainda mais o comportamento do
cliente original.

#### Controles da câmera 3D

* **Orbit (padrão)**
  * Botão esquerdo: orbitar o alvo.
  * Botão direito: deslocar lateralmente/verticalmente.
  * Roda do mouse: aproximação/afastamento.
  * Teclas `W`/`S` ou setas ↑/↓: ajustam a inclinação.
  * Teclas `A`/`D` ou setas ←/→: ajustam o azimute.
  * Teclas `Q`/`E` ou Page Up/Page Down: variam a distância.
* **Modo voo** (`F` para alternar)
  * Botão esquerdo: controla o olhar (yaw/pitch).
  * `W`/`S`: move para frente/trás.
  * `A`/`D`: strafe esquerda/direita.
  * `Q`/`E`: sobe/desce.
  * `Shift`: acelera, `Ctrl`: desacelera.
  * Roda do mouse: ajusta a velocidade base.
* `R`: redefine a câmera para o enquadramento padrão do mapa atual.

### Instanciação dos modelos BMD

A Visualização 3D oferece um pipeline completo de instanciação dos modelos BMD,
carregando meshes, animações e estados associados a cada objeto. Durante o
desenho, cada instância reaplica seus materiais, reproduz as animações e
respeita os estados definidos, garantindo uma representação fiel aos recursos
vistos dentro do cliente original.<|MERGE_RESOLUTION|>--- conflicted
+++ resolved
@@ -26,8 +26,6 @@
 # interprete o caminho como uma opção:
 dotnet build tools\terreno_visualisado\TerrenoVisualisado.csproj -c Release
 dotnet build tools\terreno_visualisado\TerrenoVisualisado.Gui\TerrenoVisualisado.Gui.csproj -c Release
-<<<<<<< HEAD
-=======
 ```
 
 Caso esteja abrindo o projeto a partir de um diretório com espaços no Windows,
@@ -35,7 +33,6 @@
 
 ```powershell
 dotnet build "C:\\Users\\Rafael Mazzoni\\Downloads\\Projeto Unreal Estudos\\Ferramentas GFX\\Main-master\\Main-master\\tools\\terreno_visualisado\\TerrenoVisualisado.csproj" -c Release
->>>>>>> 42a6b895
 ```
 
 Antes de compilar pela primeira vez, execute um `dotnet restore` no mesmo
