"""Terrain visualization utility.

Ferramenta em Python para visualizar o terreno e objetos estáticos em 3D.
Ela reutiliza os mesmos formatos do cliente legado para gerar uma malha
matricial e sobrepor os objetos com Matplotlib.
"""
from __future__ import annotations

import argparse
import ast
import csv
import functools
import io
<<<<<<< HEAD
import itertools
=======
>>>>>>> 65eb6fc9
import json
import math
import re
import struct
<<<<<<< HEAD
import textwrap
import time
from collections import Counter, defaultdict, deque
from dataclasses import dataclass, field, replace
from pathlib import Path
from typing import Dict, Iterable, Iterator, List, Mapping, Optional, Sequence, Tuple
=======
from collections import Counter
from dataclasses import dataclass, replace
from pathlib import Path
from typing import Dict, Iterable, List, Mapping, Optional, Sequence, Tuple
>>>>>>> 65eb6fc9

import matplotlib.pyplot as plt
import numpy as np
import tkinter as tk
from matplotlib import cm
from matplotlib.axes import Axes
from matplotlib.backend_bases import KeyEvent, PickEvent
from matplotlib.colors import LightSource
from matplotlib.figure import Figure
from mpl_toolkits.mplot3d.art3d import Path3DCollection
from PIL import Image
from tkinter import filedialog, messagebox

try:  # Optional OpenGL stack
    import moderngl
except Exception:  # noqa: BLE001
    moderngl = None  # type: ignore[assignment]

try:  # Optional windowing backend
    import pyglet
    from pyglet import gl as pyglet_gl  # noqa: F401  # used for type checking / side-effects
    from pyglet.window import key as pyglet_key
except Exception:  # noqa: BLE001
    pyglet = None  # type: ignore[assignment]
    pyglet_key = None  # type: ignore[assignment]

TERRAIN_SIZE = 256
TERRAIN_SCALE = 100.0
BUX_CODE = (0xFC, 0xCF, 0xAB)
MAP_XOR_KEY = (
    0xD1,
    0x73,
    0x52,
    0xF6,
    0xD2,
    0x9A,
    0xCB,
    0x27,
    0x3E,
    0xAF,
    0x59,
    0x31,
    0x37,
    0xB3,
    0xE7,
    0xA2,
)
G_MIN_HEIGHT = -500.0

REPO_ROOT = Path(__file__).resolve().parents[2]
DEFAULT_ENUM_PATH = REPO_ROOT / "source" / "_enum.h"

MODEL_LINE_RE = re.compile(r"^(MODEL_[A-Z0-9_]+)\s*(?:=\s*([^,]+))?\s*,?$")
CONST_LINE_RE = re.compile(r"^([A-Z0-9_]+)\s*=\s*([^,]+)\s*,?$")

TILE_TEXTURE_CANDIDATES: Dict[int, List[str]] = {
    0: ["TileGrass01", "TileGrass01_R"],
    1: ["TileGrass02"],
    2: ["TileGround01", "AlphaTileGround01", "AlphaTile01"],
    3: ["TileGround02", "AlphaTileGround02"],
    4: ["TileGround03", "AlphaTileGround03"],
    5: ["TileWater01", "Object25/water1", "Object25/water2"],
    6: ["TileWood01"],
    7: ["TileRock01"],
    8: ["TileRock02"],
    9: ["TileRock03"],
    10: ["TileRock04", "AlphaTile01"],
    11: ["TileRock05", "Object64/song_lava1"],
    12: ["TileRock06", "AlphaTile01"],
    13: ["TileRock07"],
}

for ext_index in range(1, 17):
    TILE_TEXTURE_CANDIDATES[13 + ext_index] = [f"ExtTile{ext_index:02d}"]

IMAGE_EXTENSIONS: Tuple[str, ...] = (
    ".ozj",
    ".ozt",
    ".jpg",
    ".jpeg",
    ".png",
    ".tga",
    ".bmp",
)

<<<<<<< HEAD
WATER_TILE_IDS = {5, 44, 45, 46}
LAVA_TILE_IDS = {11, 47}
TRANSPARENT_TILE_IDS = {2, 3, 4, 5, 10, 11, 12, 44, 45, 46, 47}

MATERIAL_WATER = 1 << 0
MATERIAL_LAVA = 1 << 1
MATERIAL_TRANSPARENT = 1 << 2

=======
>>>>>>> 65eb6fc9

def _eval_int_expression(expr: str, env: Mapping[str, int]) -> int:
    node = ast.parse(expr, mode="eval")

    def _eval(parsed: ast.AST) -> int:
        if isinstance(parsed, ast.Expression):
            return _eval(parsed.body)
        if isinstance(parsed, ast.Constant):
            if isinstance(parsed.value, (int, float)):
                return int(parsed.value)
            raise ValueError(f"Valor constante inesperado: {parsed.value!r}")
        if isinstance(parsed, ast.UnaryOp):
            operand = _eval(parsed.operand)
            if isinstance(parsed.op, ast.UAdd):
                return +operand
            if isinstance(parsed.op, ast.USub):
                return -operand
            raise ValueError(f"Operador unário não suportado: {parsed.op}")
        if isinstance(parsed, ast.BinOp):
            left = _eval(parsed.left)
            right = _eval(parsed.right)
            if isinstance(parsed.op, ast.Add):
                return left + right
            if isinstance(parsed.op, ast.Sub):
                return left - right
            if isinstance(parsed.op, ast.Mult):
                return left * right
            if isinstance(parsed.op, ast.FloorDiv):
                return left // right
            if isinstance(parsed.op, ast.LShift):
                return left << right
            if isinstance(parsed.op, ast.RShift):
                return left >> right
            if isinstance(parsed.op, ast.BitOr):
                return left | right
            if isinstance(parsed.op, ast.BitAnd):
                return left & right
            if isinstance(parsed.op, ast.BitXor):
                return left ^ right
            raise ValueError(f"Operador não suportado: {parsed.op}")
        if isinstance(parsed, ast.Name):
            if parsed.id not in env:
                raise KeyError(parsed.id)
            return int(env[parsed.id])
        raise ValueError(f"Expressão não suportada: {ast.dump(parsed)}")

    return _eval(node)


@functools.lru_cache(maxsize=None)
def load_model_names(enum_path: str) -> Dict[int, str]:
    path = Path(enum_path)
    if not path.exists():
        return {}

    env: Dict[str, int] = {"MAX_CLASS": 7}
    names: Dict[int, str] = {}
    current_value: Optional[int] = None
    inside_world_section = False

    with path.open(encoding="utf-8", errors="ignore") as handle:
        for raw_line in handle:
            line = raw_line.split("//", 1)[0].strip()
            if not line:
                continue

            if not inside_world_section:
                if line.startswith("MODEL_WORLD_OBJECT"):
                    inside_world_section = True
                else:
                    continue

            if line.startswith("//skill") or line.startswith("MODEL_SKILL_BEGIN"):
                break

            model_match = MODEL_LINE_RE.match(line)
            if model_match:
                name, expr = model_match.groups()
                if expr is not None:
                    value = _eval_int_expression(expr.strip(), env)
                    current_value = value
                else:
                    if current_value is None:
                        continue
                    current_value += 1
                    value = current_value
                env[name] = value
                names[value] = name
                continue

            const_match = CONST_LINE_RE.match(line)
            if const_match:
                const_name, expr = const_match.groups()
                value = _eval_int_expression(expr.strip(), env)
                env[const_name] = value
                if const_name.startswith("MODEL_"):
                    names[value] = const_name
                current_value = value

    return names


@dataclass
class TerrainData:
    height: np.ndarray
    mapping_layer1: np.ndarray
    mapping_layer2: np.ndarray
    mapping_alpha: np.ndarray
    attributes: np.ndarray


@dataclass
class TerrainObject:
    type_id: int
    position: Tuple[float, float, float]
    angles: Tuple[float, float, float]
    scale: float
    type_name: Optional[str] = None

    @property
    def tile_position(self) -> Tuple[float, float]:
        return (self.position[0] / TERRAIN_SCALE, self.position[1] / TERRAIN_SCALE)


@dataclass
class BMDMesh:
    name: str
    positions: np.ndarray
    normals: np.ndarray
    texcoords: np.ndarray
    indices: np.ndarray
    texture_name: str
    material_flags: int = 0


@dataclass
class BMDModel:
    name: str
    meshes: List[BMDMesh] = field(default_factory=list)
    version: int = 0

    @property
    def has_transparency(self) -> bool:
        return any(mesh.material_flags & MATERIAL_TRANSPARENT for mesh in self.meshes)


@dataclass
class TerrainLoadResult:
    world_path: Path
    data: TerrainData
    objects: List[TerrainObject]
    map_id: int
    map_id_attribute: int
    map_id_mapping: int
    map_id_objects: int
    model_names: Mapping[int, str]
    objects_path: Path
    objects_version: int
    all_objects: List[TerrainObject]


def _bilinear_resize(matrix: np.ndarray, factor: int) -> np.ndarray:
    if factor <= 1:
        return matrix.astype(np.float32, copy=False)
    height, width = matrix.shape
    new_height = height * factor
    new_width = width * factor
    src_y = np.arange(height, dtype=np.float32)
    src_x = np.arange(width, dtype=np.float32)
    dst_y = np.linspace(0.0, float(height - 1), new_height, dtype=np.float32)
    dst_x = np.linspace(0.0, float(width - 1), new_width, dtype=np.float32)

    matrix_f = matrix.astype(np.float32)
    temp = np.empty((height, new_width), dtype=np.float32)
    for y_idx in range(height):
        temp[y_idx] = np.interp(dst_x, src_x, matrix_f[y_idx])

    result = np.empty((new_height, new_width), dtype=np.float32)
    for x_idx in range(new_width):
        result[:, x_idx] = np.interp(dst_y, src_y, temp[:, x_idx])
    return result


def _ensure_rgba(image: np.ndarray) -> np.ndarray:
    if image.ndim == 2:
        image = np.stack([image, image, image], axis=-1)
    if image.shape[2] == 4:
        return image
    alpha = np.full((*image.shape[:2], 1), 255, dtype=image.dtype)
    return np.concatenate([image, alpha], axis=2)


def _load_ozj(path: Path) -> Optional[np.ndarray]:
    data = path.read_bytes()
    if len(data) <= 24:
        return None
    payload = data[24:]
    try:
        with Image.open(io.BytesIO(payload)) as img:
            return _ensure_rgba(np.array(img.convert("RGBA")))
    except Exception:
        return None


def _load_ozt(path: Path) -> Optional[np.ndarray]:
    raw = path.read_bytes()
    if len(raw) <= 20:
        return None
    idx = 12
    idx += 4
    if idx + 5 > len(raw):
        return None
    nx = struct.unpack_from("<H", raw, idx)[0]
    idx += 2
    ny = struct.unpack_from("<H", raw, idx)[0]
    idx += 2
    bit_depth = raw[idx]
    idx += 1
    idx += 1  # image descriptor
    if bit_depth != 32:
        return None
    expected = nx * ny * 4
    if idx + expected > len(raw):
        return None
    buffer = np.frombuffer(raw, dtype=np.uint8, count=expected, offset=idx)
    buffer = buffer.reshape((ny, nx, 4))
    rgba = np.empty_like(buffer)
    rgba[..., 0] = buffer[..., 2]
    rgba[..., 1] = buffer[..., 1]
    rgba[..., 2] = buffer[..., 0]
    rgba[..., 3] = buffer[..., 3]
    rgba = np.flipud(rgba)
    return rgba


def _load_image_file(path: Path) -> Optional[np.ndarray]:
    suffix = path.suffix.lower()
    try:
        if suffix == ".ozj":
            return _load_ozj(path)
        if suffix == ".ozt":
            return _load_ozt(path)
        with Image.open(path) as img:
            return _ensure_rgba(np.array(img.convert("RGBA")))
    except Exception:
        return None


def _iter_candidate_paths(
    search_roots: Sequence[Path],
    base_name: str,
    extensions: Sequence[str],
) -> Iterable[Path]:
    normalized = base_name.replace("\\", "/")
    variants = {base_name, normalized, normalized.lower(), normalized.upper()}
    for root in search_roots:
        for name in variants:
            path = root / name
            if path.is_file():
                yield path
            for ext in extensions:
                target = root / f"{name}{ext}"
                if target.is_file():
                    yield target
                target_with_dot = root / f"{name}.{ext.lstrip('.') }"
                if target_with_dot.is_file():
                    yield target_with_dot


class TextureLibrary:
    def __init__(
        self,
        world_path: Path,
        *,
        detail_factor: int = 2,
        object_path: Optional[Path] = None,
    ) -> None:
        self.world_path = world_path
        self.detail_factor = max(1, detail_factor)
        self.object_path = object_path
        self._image_cache: Dict[int, Optional[np.ndarray]] = {}
        self._resized_cache: Dict[Tuple[int, int], np.ndarray] = {}
        self._missing: set[int] = set()
        self._fallback_cmap = cm.get_cmap("tab20")
        self.search_roots = self._build_search_roots()

    def _build_search_roots(self) -> List[Path]:
        roots: List[Path] = []

        def add(path: Optional[Path]) -> None:
            if path and path.exists() and path.is_dir() and path not in roots:
                roots.append(path)

        add(self.world_path)
        add(self.world_path.parent)
        add(self.object_path)
        parent = self.world_path.parent
        if parent.exists():
            for child in sorted(parent.iterdir()):
                if child.is_dir():
                    lowered = child.name.lower()
                    if lowered.startswith("object") or lowered.startswith("world"):
                        add(child)
        return roots

    def _fallback_color(self, index: int) -> np.ndarray:
        rgba = self._fallback_cmap((index % 20) / 20.0)
        return np.array(rgba, dtype=np.float32)

    def _load_texture(self, index: int) -> Optional[np.ndarray]:
        if index in self._image_cache:
            return self._image_cache[index]
        candidates = TILE_TEXTURE_CANDIDATES.get(index, [])
        if not candidates:
            candidates = [f"ExtTile{index:02d}"]
        image: Optional[np.ndarray] = None
        for base_name in candidates:
            for path in _iter_candidate_paths(self.search_roots, base_name, IMAGE_EXTENSIONS):
                image = _load_image_file(path)
                if image is not None:
                    break
            if image is not None:
                break
        self._image_cache[index] = image
        if image is None:
            self._missing.add(index)
        return image

    def _tile_patch(self, index: int, size: int) -> np.ndarray:
        cache_key = (index, size)
        if cache_key in self._resized_cache:
            return self._resized_cache[cache_key]
        image = self._load_texture(index)
        if image is None:
            color = self._fallback_color(index)
            tile = np.ones((size, size, 4), dtype=np.float32)
            tile[..., 0:3] = color[:3]
            tile[..., 3] = color[3]
        else:
            pil_image = Image.fromarray(image)
            if pil_image.mode != "RGBA":
                pil_image = pil_image.convert("RGBA")
            resized = pil_image.resize((size, size), Image.BILINEAR)
            tile = np.asarray(resized, dtype=np.float32) / 255.0
            if tile.ndim == 2:
                tile = np.stack([tile, tile, tile, np.ones_like(tile)], axis=-1)
            elif tile.shape[2] == 3:
                alpha = np.ones((size, size, 1), dtype=np.float32)
                tile = np.concatenate([tile, alpha], axis=2)
        self._resized_cache[cache_key] = tile.astype(np.float32)
        return self._resized_cache[cache_key]

    def compose_texture_pixels(
        self,
        layer1: np.ndarray,
        layer2: np.ndarray,
        alpha: np.ndarray,
    ) -> np.ndarray:
        factor = self.detail_factor
        height, width = layer1.shape
        pixels = np.zeros((height * factor, width * factor, 4), dtype=np.float32)
        for y in range(height):
            for x in range(width):
                idx1 = int(layer1[y, x])
                idx2 = int(layer2[y, x])
                alpha_val = float(alpha[y, x])
                base_patch = self._tile_patch(idx1, factor)
                tile_patch = base_patch
                if idx2 != 255 and alpha_val > 0.0:
                    overlay_patch = self._tile_patch(idx2, factor)
                    tile_patch = (1.0 - alpha_val) * base_patch + alpha_val * overlay_patch
                y0 = y * factor
                y1 = y0 + factor
                x0 = x * factor
                x1 = x0 + factor
                pixels[y0:y1, x0:x1, :] = tile_patch
        return pixels

    def build_surface(self, data: TerrainData) -> Tuple[np.ndarray, np.ndarray, np.ndarray, np.ndarray]:
        factor = self.detail_factor
        heights = data.height.astype(np.float32)
        refined_heights = _bilinear_resize(heights, factor)
        texture_pixels = self.compose_texture_pixels(
            data.mapping_layer1, data.mapping_layer2, data.mapping_alpha
        )
        x_coords = np.linspace(0.0, float(TERRAIN_SIZE - 1), refined_heights.shape[1], dtype=np.float32)
        y_coords = np.linspace(0.0, float(TERRAIN_SIZE - 1), refined_heights.shape[0], dtype=np.float32)
        xx, yy = np.meshgrid(x_coords, y_coords)
        facecolors = np.clip(texture_pixels[:-1, :-1, :], 0.0, 1.0)
        shading = LightSource(azdeg=315, altdeg=55).shade(refined_heights, vert_exag=1.0, fraction=0.6)
        facecolors[..., :3] *= np.clip(shading[:-1, :-1, :], 0.0, 1.0)
        facecolors = np.clip(facecolors, 0.0, 1.0)
        return xx, yy, refined_heights, facecolors

    @property
    def missing_indices(self) -> Sequence[int]:
        return sorted(self._missing)
<<<<<<< HEAD


def compute_tile_material_flags(
    layer1: np.ndarray, layer2: np.ndarray, alpha: np.ndarray
) -> np.ndarray:
    flags = np.zeros_like(layer1, dtype=np.uint32)
    if layer1.size == 0:
        return flags
    for tile_ids, flag in ((WATER_TILE_IDS, MATERIAL_WATER), (LAVA_TILE_IDS, MATERIAL_LAVA)):
        if tile_ids:
            mask1 = np.isin(layer1, list(tile_ids))
            mask2 = (alpha > 0.01) & np.isin(layer2, list(tile_ids))
            flags[mask1] |= flag
            flags[mask2] |= flag
    if TRANSPARENT_TILE_IDS:
        mask1 = np.isin(layer1, list(TRANSPARENT_TILE_IDS))
        mask2 = (alpha > 0.01) & np.isin(layer2, list(TRANSPARENT_TILE_IDS))
        flags[mask1] |= MATERIAL_TRANSPARENT
        flags[mask2] |= MATERIAL_TRANSPARENT
    return flags
=======
>>>>>>> 65eb6fc9


def map_file_decrypt(data: bytes) -> bytes:
    """Reproduz a rotina inline MapFileDecrypt do cliente."""

    xor_key = MAP_XOR_KEY
    w_map_key = 0x5E
    out = bytearray(len(data))
    for idx, byte in enumerate(data):
        decrypted = ((byte ^ xor_key[idx % len(xor_key)]) - w_map_key) & 0xFF
        out[idx] = decrypted
        w_map_key = (byte + 0x3D) & 0xFF
    return bytes(out)


def map_file_encrypt(data: bytes) -> bytes:
    """Inverte a rotina inline para gerar novos arquivos EncTerrain."""

    xor_key = MAP_XOR_KEY
    w_map_key = 0x5E
    out = bytearray(len(data))
    for idx, byte in enumerate(data):
        value = (byte + w_map_key) & 0xFF
        encrypted = value ^ xor_key[idx % len(xor_key)]
        out[idx] = encrypted
        w_map_key = (encrypted + 0x3D) & 0xFF
    return bytes(out)


<<<<<<< HEAD
def _sanitize_c_string(raw: bytes) -> str:
    text = raw.split(b"\x00", 1)[0]
    return text.decode("latin1", errors="ignore").strip()


def _classify_mesh_material(texture_name: str) -> int:
    lowered = texture_name.lower()
    flags = 0
    if any(token in lowered for token in ("water", "river", "wave", "ocean", "sea")):
        flags |= MATERIAL_WATER | MATERIAL_TRANSPARENT
    if any(token in lowered for token in ("lava", "magma", "volcano", "fire")):
        flags |= MATERIAL_LAVA | MATERIAL_TRANSPARENT
    if any(token in lowered for token in ("alpha", "glass", "trans", "smoke", "light", "flare")):
        flags |= MATERIAL_TRANSPARENT
    return flags


def load_bmd_model(path: Path) -> BMDModel:
    raw = _read_file(path)
    if len(raw) < 7 or not raw.startswith(b"BMD"):
        raise ValueError(f"Arquivo BMD inválido: {path}")

    data = raw
    ptr = 3
    version = data[ptr]
    ptr += 1
    if version == 12:
        if ptr + 4 > len(data):
            raise ValueError(f"Cabeçalho corrompido em {path}")
        enc_size = struct.unpack_from("<I", data, ptr)[0]
        ptr += 4
        encrypted = data[ptr : ptr + enc_size]
        data = map_file_decrypt(encrypted)
        ptr = 0
    name = _sanitize_c_string(data[ptr : ptr + 32]) or path.stem
    ptr += 32
    if ptr + 6 > len(data):
        raise ValueError(f"Arquivo BMD incompleto: {path}")
    num_mesh, num_bones, num_actions = struct.unpack_from("<3H", data, ptr)
    ptr += 6
    meshes: List[BMDMesh] = []

    try:
        for mesh_index in range(num_mesh):
            if ptr + 10 > len(data):
                raise ValueError("Fim inesperado ao ler cabeçalho da malha")
            num_vertices, num_normals, num_texcoords, num_triangles, _texture_idx = struct.unpack_from(
                "<5H", data, ptr
            )
            ptr += 10

            vertices: List[Tuple[float, float, float]] = []
            for _ in range(num_vertices):
                node, x, y, z = struct.unpack_from("<hxx3f", data, ptr)
                _ = node  # compatível com estrutura original
                vertices.append((x, y, z))
                ptr += 16

            for _ in range(num_normals):
                _ = struct.unpack_from("<hxx3fh", data, ptr)
                ptr += 18

            texcoords_raw: List[Tuple[float, float]] = []
            for _ in range(num_texcoords):
                u, v = struct.unpack_from("<2f", data, ptr)
                texcoords_raw.append((u, 1.0 - v))
                ptr += 8

            triangles: List[Tuple[int, Tuple[int, ...], Tuple[int, ...]]] = []
            for _ in range(num_triangles):
                polygon = struct.unpack_from("<b", data, ptr)[0]
                vertex_idx = struct.unpack_from("<4h", data, ptr + 1)
                tex_idx = struct.unpack_from("<4h", data, ptr + 17)
                triangles.append((polygon, tuple(vertex_idx), tuple(tex_idx)))
                ptr += 32

            texture_name = _sanitize_c_string(data[ptr : ptr + 32])
            ptr += 32

            vertex_array = np.asarray(vertices, dtype=np.float32)
            texcoord_array = np.asarray(texcoords_raw, dtype=np.float32)

            mesh_vertices: List[Tuple[float, float, float]] = []
            mesh_normals: List[Tuple[float, float, float]] = []
            mesh_uvs: List[Tuple[float, float]] = []

            def _safe_fetch(source: np.ndarray, index: int, fallback: Tuple[float, ...]) -> Tuple[float, ...]:
                if 0 <= index < len(source):
                    return tuple(source[index])  # type: ignore[return-value]
                return fallback

            for polygon, vert_idx, tex_idx in triangles:
                corners = 4 if polygon == 4 else 3
                base_indices = [0, 1, 2] if corners == 3 else [0, 1, 2, 3]
                first = [base_indices[0], base_indices[1], base_indices[2]]
                quads = []
                if corners == 4:
                    quads.append([base_indices[0], base_indices[2], base_indices[3]])

                def _append_triangle(order: Sequence[int]) -> None:
                    pts = []
                    for offset in order:
                        vid = vert_idx[offset]
                        tex_id = tex_idx[offset]
                        position = _safe_fetch(vertex_array, vid, (0.0, 0.0, 0.0))
                        uv = _safe_fetch(texcoord_array, tex_id, (0.0, 0.0))
                        pts.append((position, uv))
                    v0, v1, v2 = (np.array(p[0], dtype=np.float32) for p in pts[:3])
                    normal = np.cross(v1 - v0, v2 - v0)
                    length = float(np.linalg.norm(normal))
                    if length > 0.0:
                        normal = normal / length
                    else:
                        normal = np.array([0.0, 1.0, 0.0], dtype=np.float32)
                    for position, uv in pts:
                        mesh_vertices.append(position)
                        mesh_normals.append(tuple(normal.tolist()))
                        mesh_uvs.append(uv)

                _append_triangle(first)
                for quad in quads:
                    _append_triangle(quad)

            positions = np.asarray(mesh_vertices, dtype=np.float32)
            normals = np.asarray(mesh_normals, dtype=np.float32)
            uvs = np.asarray(mesh_uvs, dtype=np.float32)
            indices = np.arange(len(positions), dtype=np.uint32)
            meshes.append(
                BMDMesh(
                    name=f"{name}_mesh{mesh_index}",
                    positions=positions,
                    normals=normals,
                    texcoords=uvs,
                    indices=indices,
                    texture_name=texture_name,
                    material_flags=_classify_mesh_material(texture_name),
                )
            )

        # Avance pelos blocos de animação para manter compatibilidade
        action_key_counts: List[int] = []
        for _ in range(num_actions):
            if ptr + 3 > len(data):
                break
            keys = struct.unpack_from("<H", data, ptr)[0]
            ptr += 2
            lock_positions = struct.unpack_from("<?", data, ptr)[0]
            ptr += 1
            if lock_positions:
                ptr += keys * 12
            action_key_counts.append(keys)

        for _ in range(num_bones):
            if ptr >= len(data):
                break
            dummy = struct.unpack_from("<b", data, ptr)[0]
            ptr += 1
            if dummy:
                continue
            ptr += 32  # nome
            ptr += 2  # parent
            for keys in action_key_counts:
                ptr += keys * 12  # posição
                ptr += keys * 12  # rotação

    except struct.error as exc:  # noqa: PERF203
        raise ValueError(f"Falha ao decodificar {path}: {exc}") from exc

    return BMDModel(name=name, meshes=meshes, version=version)


class BMDLibrary:
    def __init__(self, search_roots: Sequence[Path]) -> None:
        unique_roots = []
        for root in search_roots:
            if root and root.exists() and root.is_dir():
                resolved = root.resolve()
                if resolved not in unique_roots:
                    unique_roots.append(resolved)
        self.search_roots = unique_roots
        self._index: Dict[str, List[Path]] = defaultdict(list)
        self._cache: Dict[Path, BMDModel] = {}
        self._failures: Dict[str, str] = {}
        self._build_index()

    def _build_index(self) -> None:
        for root in self.search_roots:
            for path in root.rglob("*.bmd"):
                lowered_name = path.stem.lower()
                lowered_full = path.name.lower()
                rel = path.relative_to(root).as_posix().lower()
                self._index[lowered_name].append(path)
                self._index[lowered_full].append(path)
                self._index[rel].append(path)
                parent = path.parent.name.lower()
                if parent.startswith("object"):
                    suffix = parent[len("object") :]
                    self._index[f"object{suffix}_{lowered_name}"].append(path)
                    digits = "".join(ch for ch in path.stem if ch.isdigit())
                    if digits:
                        self._index[f"object{suffix}_{digits}"].append(path)
                        self._index[digits].append(path)

    def _iter_candidates(self, obj: TerrainObject) -> Iterator[str]:
        if obj.type_name:
            lowered = obj.type_name.lower()
            yield lowered
            if lowered.startswith("model_"):
                trimmed = lowered[len("model_") :]
                yield trimmed
                yield trimmed.replace("_", "")
            yield lowered.replace("_", "")
        yield str(obj.type_id)
        yield f"object{obj.type_id}"
        yield f"object{obj.type_id:02d}"

    def resolve(self, obj: TerrainObject) -> Optional[Path]:
        for key in self._iter_candidates(obj):
            if key in self._index:
                for path in self._index[key]:
                    if path.exists():
                        return path
        return None

    def load(self, obj: TerrainObject) -> Optional[BMDModel]:
        path = self.resolve(obj)
        if path is None:
            return None
        try:
            if path not in self._cache:
                self._cache[path] = load_bmd_model(path)
            return self._cache[path]
        except Exception as exc:  # noqa: BLE001
            self._failures[str(path)] = str(exc)
            return None

    @property
    def failures(self) -> Mapping[str, str]:
        return dict(self._failures)

    def load_texture_image(self, base_name: str) -> Optional[np.ndarray]:
        if not base_name:
            return None
        for path in _iter_candidate_paths(self.search_roots, base_name, IMAGE_EXTENSIONS):
            image = _load_image_file(path)
            if image is not None:
                return image
        return None


def _upsample_height_map(matrix: np.ndarray, factor: int) -> np.ndarray:
    if factor <= 1:
        return matrix.astype(np.float32)
    height, width = matrix.shape
    if height != width:
        raise ValueError("Mapa de altura deve ser quadrado para upsampling uniforme.")
    size = (height - 1) * factor + 1
    src = np.arange(height, dtype=np.float32)
    dst = np.linspace(0.0, float(height - 1), size, dtype=np.float32)
    temp = np.empty((height, size), dtype=np.float32)
    for idx in range(height):
        temp[idx] = np.interp(dst, src, matrix[idx].astype(np.float32))
    result = np.empty((size, size), dtype=np.float32)
    for idx in range(size):
        result[:, idx] = np.interp(dst, src, temp[:, idx])
    return result


def _compose_model_matrix(obj: TerrainObject) -> np.ndarray:
    pitch, yaw, roll = (math.radians(angle) for angle in obj.angles)
    cp, sp = math.cos(pitch), math.sin(pitch)
    cy, sy = math.cos(yaw), math.sin(yaw)
    cr, sr = math.cos(roll), math.sin(roll)
    rx = np.array([[1, 0, 0], [0, cp, -sp], [0, sp, cp]], dtype=np.float32)
    ry = np.array([[cy, 0, sy], [0, 1, 0], [-sy, 0, cy]], dtype=np.float32)
    rz = np.array([[cr, -sr, 0], [sr, cr, 0], [0, 0, 1]], dtype=np.float32)
    rotation = rz @ ry @ rx
    scale = obj.scale if obj.scale > 0 else 1.0
    model = np.eye(4, dtype=np.float32)
    model[:3, :3] = rotation @ np.diag([scale, scale, scale])
    model[:3, 3] = np.array(obj.position, dtype=np.float32)
    return model


class _TerrainBuffers:
    def __init__(
        self,
        ctx: "moderngl.Context",
        program: "moderngl.Program",
        data: TerrainData,
        texture_library: TextureLibrary,
        overlay: str,
    ) -> None:
        detail = texture_library.detail_factor
        heights = _upsample_height_map(data.height, detail)
        tile_flags = compute_tile_material_flags(data.mapping_layer1, data.mapping_layer2, data.mapping_alpha)
        if detail > 1:
            expanded_flags = np.repeat(np.repeat(tile_flags, detail, axis=0), detail, axis=1)
            expanded_flags = np.pad(expanded_flags, ((0, 1), (0, 1)), mode="edge")
        else:
            expanded_flags = tile_flags
        grid_size = heights.shape[0]
        axis_coords = np.linspace(
            0.0,
            float((TERRAIN_SIZE - 1) * TERRAIN_SCALE),
            grid_size,
            dtype=np.float32,
        )
        positions = np.zeros((grid_size * grid_size, 3), dtype=np.float32)
        normals = np.zeros_like(positions)
        uvs = np.zeros((grid_size * grid_size, 2), dtype=np.float32)
        materials = np.zeros((grid_size * grid_size,), dtype=np.float32)
        spacing = float(TERRAIN_SCALE) / max(1, detail)
        for y in range(grid_size):
            for x in range(grid_size):
                idx = y * grid_size + x
                x_world = axis_coords[x]
                z_world = axis_coords[y]
                positions[idx] = (x_world, heights[y, x], z_world)
                uvs[idx] = (
                    x / float(grid_size - 1 if grid_size > 1 else 1),
                    y / float(grid_size - 1 if grid_size > 1 else 1),
                )
                materials[idx] = float(expanded_flags[min(y, expanded_flags.shape[0] - 1), min(x, expanded_flags.shape[1] - 1)])
                left = heights[y, max(x - 1, 0)]
                right = heights[y, min(x + 1, grid_size - 1)]
                down = heights[max(y - 1, 0), x]
                up = heights[min(y + 1, grid_size - 1), x]
                dx = (left - right) / (2.0 * spacing)
                dz = (down - up) / (2.0 * spacing)
                normal = np.array([dx, 1.0, dz], dtype=np.float32)
                normals[idx] = _normalize(normal)

        indices: List[int] = []
        for y in range(grid_size - 1):
            for x in range(grid_size - 1):
                i0 = y * grid_size + x
                i1 = i0 + 1
                i2 = i0 + grid_size
                i3 = i2 + 1
                indices.extend([i0, i2, i1, i1, i2, i3])

        vertex_data = np.hstack([
            positions,
            normals,
            uvs,
            materials[:, None],
        ]).astype("f4")
        self.vbo = ctx.buffer(vertex_data.tobytes())
        self.ibo = ctx.buffer(np.asarray(indices, dtype=np.uint32).tobytes())
        self.vao = ctx.vertex_array(
            program,
            [
                (self.vbo, "3f 3f 2f 1f", "in_position", "in_normal", "in_uv", "in_material"),
            ],
            self.ibo,
        )

        if overlay == "textures":
            pixels = texture_library.compose_texture_pixels(
                data.mapping_layer1, data.mapping_layer2, data.mapping_alpha
            )
        else:
            matrix, cmap_name = _overlay_matrix(data, overlay)
            cmap = plt.get_cmap(cmap_name)
            normalized = _normalize_for_colormap(matrix)
            pixels = cmap(normalized)
        pixels = np.clip(pixels, 0.0, 1.0)
        height_px, width_px = pixels.shape[:2]
        texture_bytes = (pixels * 255).astype(np.uint8).tobytes()
        self.texture = ctx.texture((width_px, height_px), 4, texture_bytes)
        self.texture.build_mipmaps()
        self.texture.filter = (moderngl.LINEAR_MIPMAP_LINEAR, moderngl.LINEAR)
        self.texture.repeat_x = True
        self.texture.repeat_y = True


class _BMDMeshRenderer:
    def __init__(
        self,
        ctx: "moderngl.Context",
        program: "moderngl.Program",
        mesh: BMDMesh,
        texture_loader: Optional[callable],
    ) -> None:
        vertices = np.hstack(
            [
                mesh.positions.astype("f4"),
                mesh.normals.astype("f4"),
                mesh.texcoords.astype("f4"),
            ]
        )
        self.vbo = ctx.buffer(vertices.tobytes())
        self.ibo = ctx.buffer(mesh.indices.astype(np.uint32).tobytes())
        self.vao = ctx.vertex_array(
            program,
            [
                (self.vbo, "3f 3f 2f", "in_position", "in_normal", "in_uv"),
            ],
            self.ibo,
        )
        self.material_flags = mesh.material_flags
        self.texture = None
        if texture_loader is not None and mesh.texture_name:
            image = texture_loader(mesh.texture_name)
            if image is not None:
                rgba = image.astype(np.uint8)
                if rgba.ndim == 2:
                    rgba = np.stack([rgba, rgba, rgba, np.full_like(rgba, 255)], axis=-1)
                elif rgba.shape[2] == 3:
                    alpha = np.full((rgba.shape[0], rgba.shape[1], 1), 255, dtype=np.uint8)
                    rgba = np.concatenate([rgba, alpha], axis=2)
                height_px, width_px = rgba.shape[:2]
                self.texture = ctx.texture((width_px, height_px), 4, rgba.tobytes())
                self.texture.build_mipmaps()
                self.texture.filter = (moderngl.LINEAR_MIPMAP_LINEAR, moderngl.LINEAR)
                self.texture.repeat_x = True
                self.texture.repeat_y = True


class OpenGLTerrainApp:
    def __init__(
        self,
        data: TerrainData,
        objects: Sequence[TerrainObject],
        *,
        texture_library: TextureLibrary,
        bmd_library: Optional[BMDLibrary],
        overlay: str,
        title: str,
        fog_color: Tuple[float, float, float] = (0.25, 0.33, 0.45),
        fog_density: float = 0.00025,
    ) -> None:
        self.data = data
        self.objects = list(objects)
        self.texture_library = texture_library
        self.bmd_library = bmd_library
        self.overlay = overlay
        self.title = title
        self.fog_color = np.array(fog_color, dtype=np.float32)
        self.fog_density = fog_density
        self.window_size = (1280, 720)
        self.ctx: Optional["moderngl.Context"] = None
        self.window: Optional["pyglet.window.Window"] = None
        self.terrain: Optional[_TerrainBuffers] = None
        self.terrain_program: Optional["moderngl.Program"] = None
        self.object_program: Optional["moderngl.Program"] = None
        self.sky_program: Optional["moderngl.Program"] = None
        self.particle_program: Optional["moderngl.Program"] = None
        self.camera: Optional[OrbitCamera] = None
        self._pressed_keys: set[int] = set()
        self._start_time = 0.0
        self._object_mesh_cache: Dict[str, List[_BMDMeshRenderer]] = {}
        self._particle_vbo: Optional["moderngl.Buffer"] = None
        self._particle_count = 0
        self.object_instances: List[Tuple[np.ndarray, List[_BMDMeshRenderer]]] = []

    def _init_programs(self) -> None:
        assert self.ctx is not None
        self.terrain_program = self.ctx.program(
            vertex_shader=textwrap.dedent(
                """
                #version 330
                in vec3 in_position;
                in vec3 in_normal;
                in vec2 in_uv;
                in float in_material;
                uniform mat4 u_model;
                uniform mat4 u_view;
                uniform mat4 u_projection;
                flat out int v_material;
                out vec3 v_normal;
                out vec3 v_world_pos;
                out vec2 v_uv;
                void main() {
                    vec4 world_pos = u_model * vec4(in_position, 1.0);
                    v_world_pos = world_pos.xyz;
                    mat3 normal_matrix = mat3(u_model);
                    v_normal = normalize(normal_matrix * in_normal);
                    v_uv = in_uv;
                    v_material = int(in_material + 0.5);
                    gl_Position = u_projection * u_view * world_pos;
                }
                """
            ),
            fragment_shader=textwrap.dedent(
                """
                #version 330
                flat in int v_material;
                in vec3 v_normal;
                in vec3 v_world_pos;
                in vec2 v_uv;
                uniform sampler2D u_texture;
                uniform vec3 u_light_dir;
                uniform vec3 u_fog_color;
                uniform float u_fog_density;
                uniform float u_time;
                uniform vec3 u_camera_pos;
                out vec4 frag_color;
                void main() {
                    vec2 uv = v_uv;
                    if ((v_material & 1) != 0) {
                        uv += vec2(u_time * 0.03, 0.0);
                    }
                    if ((v_material & 2) != 0) {
                        uv += vec2(0.0, sin(u_time * 0.7) * 0.02);
                    }
                    vec4 color = texture(u_texture, uv);
                    vec3 normal = normalize(v_normal);
                    float diff = max(dot(normal, normalize(-u_light_dir)), 0.0);
                    vec3 lighting = color.rgb * (0.2 + 0.8 * diff);
                    float distance = length(v_world_pos - u_camera_pos);
                    float fog = clamp(exp(-u_fog_density * distance), 0.0, 1.0);
                    vec3 final_color = mix(u_fog_color, lighting, fog);
                    frag_color = vec4(final_color, color.a);
                }
                """
            ),
        )

        self.object_program = self.ctx.program(
            vertex_shader=textwrap.dedent(
                """
                #version 330
                in vec3 in_position;
                in vec3 in_normal;
                in vec2 in_uv;
                uniform mat4 u_model;
                uniform mat4 u_view;
                uniform mat4 u_projection;
                out vec3 v_normal;
                out vec3 v_world_pos;
                out vec2 v_uv;
                void main() {
                    vec4 world_pos = u_model * vec4(in_position, 1.0);
                    v_world_pos = world_pos.xyz;
                    mat3 normal_matrix = mat3(u_model);
                    v_normal = normalize(normal_matrix * in_normal);
                    v_uv = in_uv;
                    gl_Position = u_projection * u_view * world_pos;
                }
                """
            ),
            fragment_shader=textwrap.dedent(
                """
                #version 330
                in vec3 v_normal;
                in vec3 v_world_pos;
                in vec2 v_uv;
                uniform sampler2D u_texture;
                uniform vec3 u_light_dir;
                uniform vec3 u_fog_color;
                uniform float u_fog_density;
                uniform vec3 u_camera_pos;
                uniform float u_time;
                uniform int u_material_flags;
                out vec4 frag_color;
                void main() {
                    vec2 uv = v_uv;
                    if ((u_material_flags & 1) != 0) {
                        uv += vec2(u_time * 0.05, 0.0);
                    }
                    if ((u_material_flags & 2) != 0) {
                        uv += vec2(0.0, sin(u_time * 1.2) * 0.03);
                    }
                    vec4 color = texture(u_texture, uv);
                    if ((u_material_flags & 4) != 0) {
                        color.a = min(color.a + 0.2, 1.0);
                    }
                    vec3 normal = normalize(v_normal);
                    float diff = max(dot(normal, normalize(-u_light_dir)), 0.0);
                    vec3 lighting = color.rgb * (0.25 + 0.75 * diff);
                    float distance = length(v_world_pos - u_camera_pos);
                    float fog = clamp(exp(-u_fog_density * distance), 0.0, 1.0);
                    vec3 final_color = mix(u_fog_color, lighting, fog);
                    frag_color = vec4(final_color, color.a);
                }
                """
            ),
        )

        self.sky_program = self.ctx.program(
            vertex_shader=textwrap.dedent(
                """
                #version 330
                out vec2 v_pos;
                const vec2 positions[3] = vec2[](vec2(-1.0, -1.0), vec2(3.0, -1.0), vec2(-1.0, 3.0));
                void main() {
                    v_pos = positions[gl_VertexID];
                    gl_Position = vec4(v_pos, 0.999, 1.0);
                }
                """
            ),
            fragment_shader=textwrap.dedent(
                """
                #version 330
                in vec2 v_pos;
                uniform vec3 u_color_top;
                uniform vec3 u_color_bottom;
                out vec4 frag_color;
                void main() {
                    float t = clamp((v_pos.y + 1.0) * 0.5, 0.0, 1.0);
                    vec3 color = mix(u_color_bottom, u_color_top, pow(t, 1.6));
                    frag_color = vec4(color, 1.0);
                }
                """
            ),
        )

        self.particle_program = self.ctx.program(
            vertex_shader=textwrap.dedent(
                """
                #version 330
                in vec3 in_position;
                uniform mat4 u_view;
                uniform mat4 u_projection;
                uniform float u_time;
                out float v_alpha;
                void main() {
                    vec3 pos = in_position;
                    pos.y += sin(u_time * 0.5 + pos.x * 0.01) * 80.0;
                    gl_Position = u_projection * u_view * vec4(pos, 1.0);
                    gl_PointSize = 4.0;
                    v_alpha = fract(sin(dot(pos.xy , vec2(12.9898,78.233))) * 43758.5453);
                }
                """
            ),
            fragment_shader=textwrap.dedent(
                """
                #version 330
                in float v_alpha;
                uniform vec3 u_fog_color;
                out vec4 frag_color;
                void main() {
                    float dist = length(gl_PointCoord - vec2(0.5));
                    float alpha = smoothstep(0.5, 0.0, dist) * (0.3 + v_alpha * 0.4);
                    frag_color = vec4(u_fog_color, alpha);
                }
                """
            ),
        )

    def _build_particles(self) -> None:
        assert self.ctx is not None
        count = 400
        width = (TERRAIN_SIZE - 1) * TERRAIN_SCALE
        rng = np.random.default_rng(42)
        positions = np.zeros((count, 3), dtype=np.float32)
        positions[:, 0] = rng.uniform(0.0, width, count)
        positions[:, 2] = rng.uniform(0.0, width, count)
        positions[:, 1] = rng.uniform(500.0, 2500.0, count)
        self._particle_vbo = self.ctx.buffer(positions.astype("f4").tobytes())
        self._particle_count = count

    def _load_objects(self) -> List[Tuple[np.ndarray, List[_BMDMeshRenderer]]]:
        assert self.ctx is not None
        if self.bmd_library is None:
            return []
        instances: List[Tuple[np.ndarray, List[_BMDMeshRenderer]]] = []
        for obj in self.objects:
            model = self.bmd_library.load(obj)
            if not model or not model.meshes:
                continue
            cache_key = model.name
            if cache_key not in self._object_mesh_cache:
                renderers: List[_BMDMeshRenderer] = []
                for mesh in model.meshes:
                    renderer = _BMDMeshRenderer(
                        self.ctx,
                        self.object_program,
                        mesh,
                        self.bmd_library.load_texture_image if self.bmd_library else None,
                    )
                    renderers.append(renderer)
                self._object_mesh_cache[cache_key] = renderers
            render_meshes = self._object_mesh_cache[cache_key]
            instances.append((_compose_model_matrix(obj), render_meshes))
        return instances

    def _setup(self) -> None:
        if moderngl is None or pyglet is None:
            raise RuntimeError("O renderer OpenGL requer as dependências 'moderngl' e 'pyglet'.")
        config = None
        if pyglet:
            try:
                config = pyglet.gl.Config(sample_buffers=1, samples=4, depth_size=24, double_buffer=True)
            except Exception:  # noqa: BLE001
                config = None
        self.window = pyglet.window.Window(
            width=self.window_size[0],
            height=self.window_size[1],
            caption=self.title,
            resizable=True,
            config=config,
            visible=False,
        )
        self.ctx = moderngl.create_context()
        self.ctx.enable(moderngl.DEPTH_TEST | moderngl.CULL_FACE)
        self._init_programs()
        self.terrain = _TerrainBuffers(self.ctx, self.terrain_program, self.data, self.texture_library, self.overlay)
        self.object_instances = self._load_objects()
        self._build_particles()
        center = np.array(
            [
                (TERRAIN_SIZE - 1) * TERRAIN_SCALE / 2.0,
                float(np.max(self.data.height)) + 1000.0,
                (TERRAIN_SIZE - 1) * TERRAIN_SCALE / 2.0,
            ],
            dtype=np.float32,
        )
        self.camera = OrbitCamera(center)
        self._start_time = time.perf_counter()
        self.window.set_visible(True)
        self._bind_events()

    def _bind_events(self) -> None:
        assert self.window is not None

        @self.window.event
        def on_draw() -> None:  # noqa: ANN001
            self.render_frame()

        @self.window.event
        def on_close() -> None:  # noqa: ANN001
            pyglet.app.exit()

        @self.window.event
        def on_key_press(symbol: int, _modifiers: int) -> None:
            if symbol == pyglet_key.ESCAPE:
                pyglet.app.exit()
                return
            self._pressed_keys.add(symbol)

        @self.window.event
        def on_key_release(symbol: int, _modifiers: int) -> None:
            if symbol in self._pressed_keys:
                self._pressed_keys.remove(symbol)

        @self.window.event
        def on_mouse_scroll(_x: int, _y: int, _dx: float, dy: float) -> None:
            if self.camera:
                self.camera.zoom(-dy * 400.0)

        def _update(dt: float) -> None:
            if self.camera:
                self.camera.update(self._pressed_keys, dt)

        pyglet.clock.schedule_interval(_update, 1 / 60.0)

    def _render_sky(self) -> None:
        assert self.ctx is not None and self.sky_program is not None
        self.ctx.disable(moderngl.DEPTH_TEST)
        top = np.clip(self.fog_color + 0.25, 0.0, 1.0)
        self.sky_program["u_color_top"].value = tuple(top.tolist())
        self.sky_program["u_color_bottom"].value = tuple(self.fog_color.tolist())
        self.ctx.screen.use()
        self.sky_program.run(vertices=3)
        self.ctx.enable(moderngl.DEPTH_TEST)

    def _render_particles(self, view: np.ndarray, projection: np.ndarray, time_value: float) -> None:
        if self._particle_vbo is None or self._particle_count == 0:
            return
        assert self.ctx is not None and self.particle_program is not None
        vao = self.ctx.vertex_array(
            self.particle_program,
            [(self._particle_vbo, "3f", "in_position")],
        )
        self.ctx.enable(moderngl.BLEND)
        self.ctx.blend_func = moderngl.SRC_ALPHA, moderngl.ONE_MINUS_SRC_ALPHA
        self.particle_program["u_view"].write(view.astype("f4").tobytes())
        self.particle_program["u_projection"].write(projection.astype("f4").tobytes())
        self.particle_program["u_time"].value = time_value
        self.particle_program["u_fog_color"].value = tuple(self.fog_color.tolist())
        vao.render(mode=moderngl.POINTS, vertices=self._particle_count)
        self.ctx.disable(moderngl.BLEND)

    def render_frame(self) -> None:
        if self.ctx is None or self.camera is None or self.terrain_program is None or self.object_program is None:
            return
        time_value = time.perf_counter() - self._start_time
        if self.window is not None:
            width, height = self.window.get_framebuffer_size()
        else:
            width, height = self.window_size
        aspect = width / float(max(height, 1))
        projection = _perspective_matrix(60.0, aspect, 10.0, 60000.0)
        view = self.camera.view_matrix()
        eye = self.camera.position
        self.ctx.viewport = (0, 0, width, height)
        self.ctx.screen.clear(*self.fog_color.tolist(), 1.0)
        self._render_sky()

        terrain = self.terrain
        assert terrain is not None
        terrain.texture.use(location=0)
        self.terrain_program["u_model"].write(np.eye(4, dtype=np.float32).tobytes())
        self.terrain_program["u_view"].write(view.astype("f4").tobytes())
        self.terrain_program["u_projection"].write(projection.astype("f4").tobytes())
        self.terrain_program["u_texture"].value = 0
        self.terrain_program["u_light_dir"].value = (-0.35, -1.0, -0.45)
        self.terrain_program["u_fog_color"].value = tuple(self.fog_color.tolist())
        self.terrain_program["u_fog_density"].value = self.fog_density
        self.terrain_program["u_time"].value = time_value
        self.terrain_program["u_camera_pos"].value = tuple(eye.tolist())
        terrain.vao.render()

        self.ctx.enable(moderngl.BLEND)
        self.ctx.blend_func = moderngl.SRC_ALPHA, moderngl.ONE_MINUS_SRC_ALPHA
        for model_matrix, meshes in self.object_instances:
            self.object_program["u_model"].write(model_matrix.astype("f4").tobytes())
            self.object_program["u_view"].write(view.astype("f4").tobytes())
            self.object_program["u_projection"].write(projection.astype("f4").tobytes())
            self.object_program["u_light_dir"].value = (-0.35, -1.0, -0.45)
            self.object_program["u_fog_color"].value = tuple(self.fog_color.tolist())
            self.object_program["u_fog_density"].value = self.fog_density
            self.object_program["u_camera_pos"].value = tuple(eye.tolist())
            self.object_program["u_time"].value = time_value
            for mesh in meshes:
                flags = mesh.material_flags
                self.object_program["u_material_flags"].value = int(flags)
                if mesh.texture is not None:
                    mesh.texture.use(location=0)
                    self.object_program["u_texture"].value = 0
                mesh.vao.render()
        self.ctx.disable(moderngl.BLEND)

        self._render_particles(view, projection, time_value)

    def save_framebuffer(self, destination: Path) -> None:
        if self.ctx is None:
            return
        if self.window is not None:
            width, height = self.window.get_framebuffer_size()
        else:
            width, height = self.window_size
        buffer = self.ctx.screen.read(components=4)
        image = Image.frombytes("RGBA", (width, height), buffer)
        image = image.transpose(Image.FLIP_TOP_BOTTOM)
        image.save(destination)

    def run(self, *, show: bool, output: Optional[Path]) -> None:
        self._setup()
        assert self.window is not None
        if not show and output is not None:
            self.render_frame()
            self.save_framebuffer(output)
            self.window.close()
            return
        pyglet.app.run()
        if output is not None:
            self.save_framebuffer(output)


=======
>>>>>>> 65eb6fc9
def bux_convert(data: bytearray) -> None:
    for idx in range(len(data)):
        data[idx] ^= BUX_CODE[idx % len(BUX_CODE)]


def _read_file(path: Path) -> bytes:
    try:
        return path.read_bytes()
    except FileNotFoundError as exc:
        raise FileNotFoundError(f"Arquivo não encontrado: {path}") from exc


def open_terrain_attribute(path: Path) -> Tuple[int, np.ndarray]:
    raw = _read_file(path)
    decrypted = bytearray(map_file_decrypt(raw))
    bux_convert(decrypted)

    if len(decrypted) not in (131_076, 65_540):
        raise ValueError(
            "Tamanho inesperado para arquivo de atributos."
            f" Esperado 65540 ou 131076 bytes, recebi {len(decrypted)}."
        )

    version = decrypted[0]
    map_id = decrypted[1]
    width = decrypted[2]
    height = decrypted[3]
    if version != 0 or width != 255 or height != 255:
        raise ValueError(
            "Cabeçalho de atributos inválido (versão, largura ou altura)."
        )

    offset = 4
    if len(decrypted) == 65_540:
        data = np.frombuffer(decrypted, dtype=np.uint8, count=TERRAIN_SIZE * TERRAIN_SIZE, offset=offset)
        attributes = data.astype(np.uint16)
    else:
        data = np.frombuffer(decrypted, dtype=np.uint16, count=TERRAIN_SIZE * TERRAIN_SIZE, offset=offset)
        attributes = data.copy()
    return int(map_id), attributes.reshape((TERRAIN_SIZE, TERRAIN_SIZE))


def open_terrain_mapping(path: Path) -> Tuple[int, np.ndarray, np.ndarray, np.ndarray]:
    raw = _read_file(path)
    decrypted = map_file_decrypt(raw)
    ptr = 0
    ptr += 1  # versão
    map_id = decrypted[ptr]
    ptr += 1  # número do mapa

    layer_count = TERRAIN_SIZE * TERRAIN_SIZE
    layer1 = np.frombuffer(decrypted, dtype=np.uint8, count=layer_count, offset=ptr)
    ptr += layer_count
    layer2 = np.frombuffer(decrypted, dtype=np.uint8, count=layer_count, offset=ptr)
    ptr += layer_count
    alpha_bytes = decrypted[ptr : ptr + layer_count]
    alpha = np.frombuffer(alpha_bytes, dtype=np.uint8).astype(np.float32) / 255.0
    return (
        int(map_id),
        layer1.reshape((TERRAIN_SIZE, TERRAIN_SIZE)),
        layer2.reshape((TERRAIN_SIZE, TERRAIN_SIZE)),
        alpha.reshape((TERRAIN_SIZE, TERRAIN_SIZE)),
    )


def load_height_file(path: Path, *, extended: bool = False, scale_override: Optional[float] = None) -> np.ndarray:
    raw = _read_file(path)
    if len(raw) < 4:
        raise ValueError("Arquivo de altura muito pequeno.")
    payload = raw[4:]

    if not extended:
        if len(payload) < 1080 + TERRAIN_SIZE * TERRAIN_SIZE:
            raise ValueError("Arquivo de altura (formato clássico) truncado.")
        height_bytes = payload[1080 : 1080 + TERRAIN_SIZE * TERRAIN_SIZE]
        heights = np.frombuffer(height_bytes, dtype=np.uint8).astype(np.float32)
        scale = scale_override if scale_override is not None else 1.5
        heights *= scale
    else:
        header_size = 14 + 40
        if len(payload) < header_size + TERRAIN_SIZE * TERRAIN_SIZE * 3:
            raise ValueError("Arquivo de altura (formato estendido) truncado.")
        pixel_data = payload[header_size : header_size + TERRAIN_SIZE * TERRAIN_SIZE * 3]
        heights = np.empty(TERRAIN_SIZE * TERRAIN_SIZE, dtype=np.float32)
        for idx in range(TERRAIN_SIZE * TERRAIN_SIZE):
            b = pixel_data[idx * 3 + 0]
            g = pixel_data[idx * 3 + 1]
            r = pixel_data[idx * 3 + 2]
            value = (r << 16) | (g << 8) | b
            heights[idx] = float(value) + G_MIN_HEIGHT
    return heights.reshape((TERRAIN_SIZE, TERRAIN_SIZE))


def open_objects_enc(
    path: Path, model_names: Mapping[int, str]
) -> Tuple[int, int, List[TerrainObject]]:
    raw = _read_file(path)
    decrypted = map_file_decrypt(raw)
    ptr = 0
    version = decrypted[ptr]
    ptr += 1  # versão
    map_id = decrypted[ptr]
    ptr += 1  # número do mapa
    count = struct.unpack_from("<h", decrypted, ptr)[0]
    ptr += 2
    objects: List[TerrainObject] = []
    for _ in range(count):
        type_id = struct.unpack_from("<h", decrypted, ptr)[0]
        ptr += 2
        position = struct.unpack_from("<3f", decrypted, ptr)
        ptr += 12
        angles = struct.unpack_from("<3f", decrypted, ptr)
        ptr += 12
        scale = struct.unpack_from("<f", decrypted, ptr)[0]
        ptr += 4
        objects.append(
            TerrainObject(
                type_id=type_id,
                position=(position[0], position[1], position[2]),
                angles=(angles[0], angles[1], angles[2]),
                scale=scale,
                type_name=model_names.get(type_id),
            )
        )
    return int(map_id), int(version), objects


def bilinear_height(height: np.ndarray, x: float, y: float) -> float:
    xi = int(math.floor(x))
    yi = int(math.floor(y))
    if xi < 0 or yi < 0 or xi >= TERRAIN_SIZE - 1 or yi >= TERRAIN_SIZE - 1:
        return float(height[min(max(yi, 0), TERRAIN_SIZE - 1), min(max(xi, 0), TERRAIN_SIZE - 1)])
    xd = x - xi
    yd = y - yi
    h1 = height[yi, xi] * (1 - yd) + height[yi + 1, xi] * yd
    h2 = height[yi, xi + 1] * (1 - yd) + height[yi + 1, xi + 1] * yd
    return h1 * (1 - xd) + h2 * xd


<<<<<<< HEAD
def _perspective_matrix(fov_deg: float, aspect: float, near: float, far: float) -> np.ndarray:
    f = 1.0 / math.tan(math.radians(fov_deg) / 2.0)
    matrix = np.zeros((4, 4), dtype=np.float32)
    matrix[0, 0] = f / aspect
    matrix[1, 1] = f
    matrix[2, 2] = (far + near) / (near - far)
    matrix[2, 3] = (2 * far * near) / (near - far)
    matrix[3, 2] = -1.0
    return matrix


def _normalize(vec: np.ndarray) -> np.ndarray:
    norm = np.linalg.norm(vec)
    if norm == 0:
        return vec
    return vec / norm


def _look_at(eye: np.ndarray, target: np.ndarray, up: np.ndarray) -> np.ndarray:
    fwd = _normalize(target - eye)
    side = _normalize(np.cross(fwd, up))
    up_vec = np.cross(side, fwd)
    matrix = np.eye(4, dtype=np.float32)
    matrix[0, :3] = side
    matrix[1, :3] = up_vec
    matrix[2, :3] = -fwd
    matrix[:3, 3] = -matrix[:3, :3] @ eye
    return matrix


class OrbitCamera:
    def __init__(self, target: np.ndarray, *, distance: float = 9000.0) -> None:
        self.target = target.astype(np.float32)
        self.distance = distance
        self.yaw = math.radians(135.0)
        self.pitch = math.radians(45.0)
        self.min_pitch = math.radians(5.0)
        self.max_pitch = math.radians(85.0)
        self.min_distance = 1000.0
        self.max_distance = 30000.0
        self.move_speed = 600.0
        self.orbit_speed = math.radians(60.0)
        self.zoom_speed = 2000.0
        self.velocity = np.zeros(3, dtype=np.float32)

    @property
    def position(self) -> np.ndarray:
        cos_pitch = math.cos(self.pitch)
        sin_pitch = math.sin(self.pitch)
        cos_yaw = math.cos(self.yaw)
        sin_yaw = math.sin(self.yaw)
        direction = np.array(
            [
                cos_pitch * cos_yaw,
                sin_pitch,
                cos_pitch * sin_yaw,
            ],
            dtype=np.float32,
        )
        return self.target - direction * self.distance

    def orbit(self, delta_yaw: float, delta_pitch: float) -> None:
        self.yaw += delta_yaw
        self.pitch = float(np.clip(self.pitch + delta_pitch, self.min_pitch, self.max_pitch))

    def zoom(self, delta: float) -> None:
        self.distance = float(np.clip(self.distance + delta, self.min_distance, self.max_distance))

    def pan(self, offset: np.ndarray) -> None:
        self.target += offset

    def update(self, pressed: Sequence[int], dt: float) -> None:
        forward = _normalize(self.target - self.position)
        forward[1] = 0.0
        forward = _normalize(forward)
        right = _normalize(np.cross(forward, np.array([0.0, 1.0, 0.0], dtype=np.float32)))
        up = np.array([0.0, 1.0, 0.0], dtype=np.float32)
        move = np.zeros(3, dtype=np.float32)
        if pyglet_key:
            if pyglet_key.W in pressed:
                move += forward
            if pyglet_key.S in pressed:
                move -= forward
            if pyglet_key.A in pressed:
                move -= right
            if pyglet_key.D in pressed:
                move += right
            if pyglet_key.Q in pressed:
                move -= up
            if pyglet_key.E in pressed:
                move += up
            if pyglet_key.LEFT in pressed:
                self.orbit(self.orbit_speed * dt, 0.0)
            if pyglet_key.RIGHT in pressed:
                self.orbit(-self.orbit_speed * dt, 0.0)
            if pyglet_key.UP in pressed:
                self.orbit(0.0, self.orbit_speed * dt)
            if pyglet_key.DOWN in pressed:
                self.orbit(0.0, -self.orbit_speed * dt)
            if pyglet_key.Z in pressed:
                self.zoom(-self.zoom_speed * dt)
            if pyglet_key.X in pressed:
                self.zoom(self.zoom_speed * dt)
        if np.linalg.norm(move) > 0.0:
            move = _normalize(move) * self.move_speed * dt
            self.pan(move)

    def view_matrix(self) -> np.ndarray:
        return _look_at(self.position, self.target, np.array([0.0, 1.0, 0.0], dtype=np.float32))

=======
>>>>>>> 65eb6fc9
def _split_filter_values(values: Optional[Sequence[str]]) -> List[str]:
    tokens: List[str] = []
    if not values:
        return tokens
    for value in values:
        if value is None:
            continue
        for piece in re.split(r"[;,]", value):
            piece = piece.strip()
            if piece:
                tokens.append(piece)
    return tokens


def _object_matches(obj: TerrainObject, tokens: Sequence[str]) -> bool:
    if not tokens:
        return False
    type_name = (obj.type_name or "").lower()
    simplified = type_name.replace("model_", "")
    for token in tokens:
        lowered = token.lower()
        if token.isdigit() and int(token) == obj.type_id:
            return True
        if lowered in type_name or lowered in simplified:
            return True
    return False


def apply_object_filters(
    objects: Sequence[TerrainObject],
    include_tokens: Sequence[str],
    exclude_tokens: Sequence[str],
) -> List[TerrainObject]:
    filtered: List[TerrainObject] = []
    for obj in objects:
        if exclude_tokens and _object_matches(obj, exclude_tokens):
            continue
        if include_tokens:
            if _object_matches(obj, include_tokens):
                filtered.append(obj)
        else:
            filtered.append(obj)
    return filtered


def _normalize_for_colormap(matrix: np.ndarray) -> np.ndarray:
    matrix = matrix.astype(np.float32)
    min_val = float(np.min(matrix))
    max_val = float(np.max(matrix))
    if math.isclose(max_val, min_val):
        return np.zeros_like(matrix, dtype=np.float32)
    return (matrix - min_val) / (max_val - min_val)


def _overlay_matrix(data: TerrainData, overlay: str) -> Tuple[np.ndarray, str]:
    if overlay == "attributes":
        return data.attributes.astype(np.float32), "tab20"
    if overlay == "height":
        return data.height.astype(np.float32), "viridis"
    return data.mapping_layer1.astype(np.float32), "terrain"


def render_scene(
    data: TerrainData,
    objects: Sequence[TerrainObject],
    *,
    output: Optional[Path],
    show: bool,
    title: Optional[str] = None,
    enable_object_edit: bool = False,
    view_mode: str = "3d",
    overlay: str = "textures",
    texture_library: Optional[TextureLibrary] = None,
<<<<<<< HEAD
    renderer: str = "matplotlib",
    bmd_library: Optional[BMDLibrary] = None,
    fog_color: Optional[Tuple[float, float, float]] = None,
    fog_density: Optional[float] = None,
) -> None:
    if view_mode == "2d":
        matrix, cmap_name = _overlay_matrix(data, overlay)
        fig, ax = plt.subplots(figsize=(9, 8))
        image = ax.imshow(matrix, origin="lower", cmap=cmap_name)
        cbar = fig.colorbar(image, ax=ax, fraction=0.046, pad=0.04)
        cbar.ax.set_ylabel("Overlay")
        if objects:
            ox = np.array([obj.tile_position[0] for obj in objects])
            oy = np.array([obj.tile_position[1] for obj in objects])
            ax.scatter(ox, oy, c="white", s=10, edgecolors="black", linewidths=0.2)
        ax.set_xlim(0, TERRAIN_SIZE - 1)
        ax.set_ylim(0, TERRAIN_SIZE - 1)
        ax.set_xlabel("X (tiles)")
        ax.set_ylabel("Y (tiles)")
        ax.set_title(title or "Visualização 2D do terreno")
        ax.set_aspect("equal", adjustable="box")
        fig.tight_layout()
        if output:
            fig.savefig(output)
            print(f"Visualização salva em {output}")
        if show:
            plt.show()
        else:
            plt.close(fig)
        return

    if renderer == "opengl":
        if moderngl is None or pyglet is None:
            raise RuntimeError(
                "Renderer OpenGL indisponível: instale 'moderngl' e 'pyglet' ou use --renderer matplotlib."
            )
        if texture_library is None:
            raise ValueError("O renderer OpenGL requer um TextureLibrary inicializado.")
        app = OpenGLTerrainApp(
            data,
            objects,
            texture_library=texture_library,
            bmd_library=bmd_library,
            overlay=overlay,
            title=title or "Visualização OpenGL",
            fog_color=fog_color or (0.25, 0.33, 0.45),
            fog_density=fog_density or 0.00025,
        )
        app.run(show=show, output=output)
        return

    heights = data.height
    matrix, cmap_name = _overlay_matrix(data, overlay)
    fig = plt.figure(figsize=(10, 7))
    ax = fig.add_subplot(111, projection="3d")

    if overlay == "textures" and texture_library is not None:
        xx, yy, render_heights, facecolors = texture_library.build_surface(data)
    else:
        x = np.arange(TERRAIN_SIZE, dtype=np.float32)
        y = np.arange(TERRAIN_SIZE, dtype=np.float32)
        xx, yy = np.meshgrid(x, y)
        render_heights = heights.astype(np.float32)
        cmap = plt.get_cmap(cmap_name)
        normalized = _normalize_for_colormap(matrix)
        base_colors = cmap(normalized)
        facecolors = base_colors[:-1, :-1, :]
        shading = LightSource(azdeg=315, altdeg=55).shade(
            render_heights, vert_exag=1.0, fraction=0.6
        )
        facecolors[..., :3] *= np.clip(shading[:-1, :-1, :], 0.0, 1.0)
        facecolors = np.clip(facecolors, 0.0, 1.0)

    ax.plot_surface(
        xx,
        yy,
        render_heights,
        rstride=1,
        cstride=1,
        facecolors=facecolors,
        linewidth=0,
        antialiased=False,
        shade=False,
    )

    scatter: Optional[Path3DCollection] = None
    if objects:
        ox = np.array([obj.tile_position[0] for obj in objects])
        oy = np.array([obj.tile_position[1] for obj in objects])
        oz = np.array([bilinear_height(heights, x, y) for x, y in zip(ox, oy)])
        type_ids = np.array([obj.type_id for obj in objects], dtype=float)
        if type_ids.size > 0:
            ptp_val = np.ptp(type_ids)
            if ptp_val > 0:
                colors = (type_ids - np.min(type_ids)) / ptp_val
            else:
                colors = np.zeros_like(type_ids)
        else:
            colors = np.zeros_like(type_ids)
        scatter = ax.scatter(
            ox,
            oy,
            oz + 50.0,
            c=colors,
            cmap="tab20",
            s=10,
            depthshade=False,
            picker=True,
            pickradius=5,
        )

        if enable_object_edit and show:
            editor = ObjectEditor(
                fig,
                ax,
                scatter,
                objects,
                data.height,
                camera_controls=True,
            )
            fig._terrain_object_editor = editor  # type: ignore[attr-defined]

    if show:
        fig._terrain_camera_navigator = CameraNavigator(  # type: ignore[attr-defined]
            fig,
            ax,
            terrain_bounds=(0.0, float(TERRAIN_SIZE - 1)),
        )
=======
) -> None:
    heights = data.height
    matrix, cmap_name = _overlay_matrix(data, overlay)

    if view_mode == "2d":
        fig, ax = plt.subplots(figsize=(9, 8))
        image = ax.imshow(matrix, origin="lower", cmap=cmap_name)
        cbar = fig.colorbar(image, ax=ax, fraction=0.046, pad=0.04)
        cbar.ax.set_ylabel("Overlay")
        if objects:
            ox = np.array([obj.tile_position[0] for obj in objects])
            oy = np.array([obj.tile_position[1] for obj in objects])
            ax.scatter(ox, oy, c="white", s=10, edgecolors="black", linewidths=0.2)
        ax.set_xlim(0, TERRAIN_SIZE - 1)
        ax.set_ylim(0, TERRAIN_SIZE - 1)
        ax.set_xlabel("X (tiles)")
        ax.set_ylabel("Y (tiles)")
        ax.set_title(title or "Visualização 2D do terreno")
        ax.set_aspect("equal", adjustable="box")
        fig.tight_layout()
    else:
        fig = plt.figure(figsize=(10, 7))
        ax = fig.add_subplot(111, projection="3d")

        if overlay == "textures" and texture_library is not None:
            xx, yy, render_heights, facecolors = texture_library.build_surface(data)
        else:
            x = np.arange(TERRAIN_SIZE, dtype=np.float32)
            y = np.arange(TERRAIN_SIZE, dtype=np.float32)
            xx, yy = np.meshgrid(x, y)
            render_heights = heights.astype(np.float32)
            cmap = plt.get_cmap(cmap_name)
            normalized = _normalize_for_colormap(matrix)
            base_colors = cmap(normalized)
            facecolors = base_colors[:-1, :-1, :]
            shading = LightSource(azdeg=315, altdeg=55).shade(
                render_heights, vert_exag=1.0, fraction=0.6
            )
            facecolors[..., :3] *= np.clip(shading[:-1, :-1, :], 0.0, 1.0)
            facecolors = np.clip(facecolors, 0.0, 1.0)

        ax.plot_surface(
            xx,
            yy,
            render_heights,
            rstride=1,
            cstride=1,
            facecolors=facecolors,
            linewidth=0,
            antialiased=False,
            shade=False,
        )

        scatter: Optional[Path3DCollection] = None
        if objects:
            ox = np.array([obj.tile_position[0] for obj in objects])
            oy = np.array([obj.tile_position[1] for obj in objects])
            oz = np.array([bilinear_height(heights, x, y) for x, y in zip(ox, oy)])
            type_ids = np.array([obj.type_id for obj in objects], dtype=float)
            if type_ids.size > 0:
                ptp_val = np.ptp(type_ids)
                if ptp_val > 0:
                    colors = (type_ids - np.min(type_ids)) / ptp_val
                else:
                    colors = np.zeros_like(type_ids)
            else:
                colors = np.zeros_like(type_ids)
            scatter = ax.scatter(
                ox,
                oy,
                oz + 50.0,
                c=colors,
                cmap="tab20",
                s=10,
                depthshade=False,
                picker=True,
                pickradius=5,
            )

            if enable_object_edit and show:
                editor = ObjectEditor(
                    fig,
                    ax,
                    scatter,
                    objects,
                    data.height,
                    camera_controls=True,
                )
                fig._terrain_object_editor = editor  # type: ignore[attr-defined]

        if show:
            fig._terrain_camera_navigator = CameraNavigator(  # type: ignore[attr-defined]
                fig,
                ax,
                terrain_bounds=(0.0, float(TERRAIN_SIZE - 1)),
            )
>>>>>>> 65eb6fc9

        ax.set_xlabel("X (tiles)")
        ax.set_ylabel("Y (tiles)")
        ax.set_zlabel("Altura")
        ax.view_init(elev=60, azim=45)
        if title:
            ax.set_title(title)
        plt.tight_layout()

    if output:
        fig.savefig(output)
        print(f"Visualização salva em {output}")

    if show:
        plt.show()
    else:
        plt.close(fig)


class CameraNavigator:
    """Adiciona controles de câmera para navegar na cena 3D."""

    def __init__(
        self,
        fig: Figure,
        ax: Axes,
        *,
        terrain_bounds: Tuple[float, float],
        pan_fraction: float = 0.12,
        zoom_step: float = 0.8,
        min_window: float = 8.0,
    ) -> None:
        self.fig = fig
        self.ax = ax
        self.terrain_min, self.terrain_max = terrain_bounds
        self.pan_fraction = pan_fraction
        self.zoom_step = zoom_step
        self.min_window = min_window
        self.azim = getattr(ax, "azim", 45.0)
        self.elev = getattr(ax, "elev", 30.0)

        canvas = fig.canvas
        self.cid_key = canvas.mpl_connect("key_press_event", self.on_key_press)
        self.cid_scroll = canvas.mpl_connect("scroll_event", self.on_scroll)
        self.cid_close = canvas.mpl_connect("close_event", self.on_close)

        self.info_label = ax.text2D(
            0.02,
            0.86,
            self._info_text(),
            transform=ax.transAxes,
            color="white",
            fontsize=9,
            ha="left",
            va="top",
            bbox={"facecolor": "black", "alpha": 0.5, "pad": 4},
        )

        print(
            "Controles de câmera: WASD move, Q/E ajusta zoom, I/K altera a inclinação,",
            "J/L gira a cena e o scroll também dá zoom.",
        )

    def _info_text(self) -> str:
        return (
            "WASD: mover câmera  |  Q/E: zoom  |  I/K: inclinar  |  J/L: girar\n"
            "Scroll do mouse: zoom"
        )

    def _clamp_interval(self, lower: float, upper: float) -> Tuple[float, float]:
        min_bound = self.terrain_min
        max_bound = self.terrain_max
        if lower < min_bound:
            shift = min_bound - lower
            lower += shift
            upper += shift
        if upper > max_bound:
            shift = upper - max_bound
            lower -= shift
            upper -= shift
        if lower < min_bound:
            lower = min_bound
        if upper > max_bound:
            upper = max_bound
        return lower, upper

    def _apply_limits(self, x_limits: Tuple[float, float], y_limits: Tuple[float, float]) -> None:
        self.ax.set_xlim3d(*x_limits)
        self.ax.set_ylim3d(*y_limits)
        self.fig.canvas.draw_idle()

    def _pan(self, dx: float, dy: float) -> None:
        x_min, x_max = self.ax.get_xlim3d()
        y_min, y_max = self.ax.get_ylim3d()
        width = x_max - x_min
        height = y_max - y_min
        if width <= 0 or height <= 0:
            return
        shift_x = dx * width * self.pan_fraction
        shift_y = dy * height * self.pan_fraction
        new_x = self._clamp_interval(x_min + shift_x, x_max + shift_x)
        new_y = self._clamp_interval(y_min + shift_y, y_max + shift_y)
        self._apply_limits(new_x, new_y)

    def _zoom(self, factor: float) -> None:
        x_min, x_max = self.ax.get_xlim3d()
        y_min, y_max = self.ax.get_ylim3d()
        width = x_max - x_min
        height = y_max - y_min
        center_x = (x_min + x_max) / 2.0
        center_y = (y_min + y_max) / 2.0
        span_limit = max(self.min_window, 1e-6)
        max_span = max(self.terrain_max - self.terrain_min, span_limit)
        new_width = min(max_span, max(span_limit, width * factor))
        new_height = min(max_span, max(span_limit, height * factor))
        x_limits = (
            center_x - new_width / 2.0,
            center_x + new_width / 2.0,
        )
        y_limits = (
            center_y - new_height / 2.0,
            center_y + new_height / 2.0,
        )
        x_limits = self._clamp_interval(*x_limits)
        y_limits = self._clamp_interval(*y_limits)
        self._apply_limits(x_limits, y_limits)

    def _orbit(self, delta_azim: float, delta_elev: float) -> None:
        self.azim = (self.azim + delta_azim) % 360
        self.elev = float(np.clip(self.elev + delta_elev, -10.0, 90.0))
        self.ax.view_init(elev=self.elev, azim=self.azim)
        self.fig.canvas.draw_idle()

    def on_key_press(self, event: KeyEvent) -> None:
        key = (event.key or "").lower()
        if not key:
            return
        if "+" in key:
            key = key.split("+")[-1]
        if key == "w":
            self._pan(0.0, 1.0)
        elif key == "s":
            self._pan(0.0, -1.0)
        elif key == "a":
            self._pan(-1.0, 0.0)
        elif key == "d":
            self._pan(1.0, 0.0)
        elif key == "q":
            self._zoom(self.zoom_step)
        elif key == "e":
            self._zoom(1.0 / self.zoom_step)
        elif key == "j":
            self._orbit(-5.0, 0.0)
        elif key == "l":
            self._orbit(5.0, 0.0)
        elif key == "i":
            self._orbit(0.0, 3.0)
        elif key == "k":
            self._orbit(0.0, -3.0)

    def on_scroll(self, event) -> None:  # type: ignore[override]
        if getattr(event, "step", 0) > 0:
            self._zoom(self.zoom_step)
        else:
            self._zoom(1.0 / self.zoom_step)

    def on_close(self, _event: Optional[object]) -> None:
        canvas = self.fig.canvas
        canvas.mpl_disconnect(self.cid_key)
        canvas.mpl_disconnect(self.cid_scroll)
        canvas.mpl_disconnect(self.cid_close)
        self.info_label.remove()


class ObjectEditor:
    """Permite mover objetos renderizados usando eventos do Matplotlib."""

    def __init__(
        self,
        fig: Figure,
        ax: Axes,
        scatter: Path3DCollection,
        objects: Sequence[TerrainObject],
        heights: np.ndarray,
        *,
        camera_controls: bool = False,
    ) -> None:
        self.fig = fig
        self.ax = ax
        self.scatter = scatter
        self.objects = list(objects)
        self.heights = heights
        self.camera_controls = camera_controls
        self.selected_index: Optional[int] = None
        self.step_tiles = 0.5

        self.info_label = ax.text2D(
            0.02,
            0.02,
            self._format_info_text(camera_controls),
            transform=ax.transAxes,
            color="yellow",
            fontsize=9,
            ha="left",
            va="bottom",
            bbox={"facecolor": "black", "alpha": 0.6, "pad": 4},
        )
        self.selection_label = ax.text2D(
            0.02,
            0.94,
            "",
            transform=ax.transAxes,
            color="cyan",
            fontsize=10,
            ha="left",
            va="top",
            bbox={"facecolor": "black", "alpha": 0.5, "pad": 4},
        )
        self.selection_label.set_visible(False)

        canvas = fig.canvas
        self.cid_pick = canvas.mpl_connect("pick_event", self.on_pick)
        self.cid_key = canvas.mpl_connect("key_press_event", self.on_key_press)
        self.cid_close = canvas.mpl_connect("close_event", self.on_close)

        print(
            "Edição habilitada: clique em um ponto para selecionar um objeto e use"
            " as setas para mover. Shift acelera o passo. Use [ e ] para ajustar"
            " o passo."
        )

    def _format_info_text(self, camera_controls: bool) -> str:
        text = (
            "Setas: mover objeto  |  Shift: x5  |  [: passo/2  |  ]: passo*2  "
            f"| Passo atual: {self.step_tiles:.2f} tiles"
        )
        if camera_controls:
            text += "\nWASD/QE/IJKL: mover câmera"
        return text

    def on_pick(self, event: PickEvent) -> None:
        if event.artist is not self.scatter:
            return
        indices = getattr(event, "ind", [])
        if not indices:
            return
        index_array = np.atleast_1d(indices)
        self.selected_index = int(index_array[0])
        obj = self.objects[self.selected_index]
        text = (
            f"Selecionado #{self.selected_index} — ID {obj.type_id}"
            f" ({obj.type_name or 'sem nome'})\n"
            f"Tile: {obj.tile_position[0]:.2f}, {obj.tile_position[1]:.2f}"
        )
        self.selection_label.set_text(text)
        self.selection_label.set_visible(True)
        self.fig.canvas.draw_idle()

    def on_key_press(self, event: KeyEvent) -> None:
        if self.selected_index is None:
            return
        if not event.key:
            return

        parts = event.key.split("+")
        key = parts[-1]
        modifiers = set(parts[:-1])

        if key == "escape":
            self.selected_index = None
            self.selection_label.set_visible(False)
            self.fig.canvas.draw_idle()
            return

        if key == "]":
            self.step_tiles = min(self.step_tiles * 2.0, 10.0)
            self.info_label.set_text(self._format_info_text(self.camera_controls))
            self.fig.canvas.draw_idle()
            return

        if key == "[":
            self.step_tiles = max(self.step_tiles / 2.0, 0.03125)
            self.info_label.set_text(self._format_info_text(self.camera_controls))
            self.fig.canvas.draw_idle()
            return

        multiplier = 5.0 if "shift" in modifiers else 1.0
        step = self.step_tiles * multiplier

        delta_x = 0.0
        delta_y = 0.0
        if key == "up":
            delta_y += step
        elif key == "down":
            delta_y -= step
        elif key == "left":
            delta_x -= step
        elif key == "right":
            delta_x += step
        else:
            return

        self._move_selected(delta_x, delta_y)

    def _move_selected(self, delta_x: float, delta_y: float) -> None:
        if self.selected_index is None:
            return
        obj = self.objects[self.selected_index]
        tile_x = obj.tile_position[0] + delta_x
        tile_y = obj.tile_position[1] + delta_y
        tile_x = float(np.clip(tile_x, 0.0, TERRAIN_SIZE - 1))
        tile_y = float(np.clip(tile_y, 0.0, TERRAIN_SIZE - 1))
        height = bilinear_height(self.heights, tile_x, tile_y)

        obj.position = (
            tile_x * TERRAIN_SCALE,
            tile_y * TERRAIN_SCALE,
            height,
        )

        ox, oy, oz = self.scatter._offsets3d
        ox_arr = np.asarray(ox)
        oy_arr = np.asarray(oy)
        oz_arr = np.asarray(oz)
        ox_arr[self.selected_index] = tile_x
        oy_arr[self.selected_index] = tile_y
        oz_arr[self.selected_index] = height + 50.0
        self.scatter._offsets3d = (ox_arr, oy_arr, oz_arr)  # type: ignore[assignment]

        self.selection_label.set_text(
            f"Selecionado #{self.selected_index} — ID {obj.type_id}"
            f" ({obj.type_name or 'sem nome'})\n"
            f"Tile: {tile_x:.2f}, {tile_y:.2f}"
        )
        self.fig.canvas.draw_idle()

    def on_close(self, _event: Optional[object]) -> None:
        canvas = self.fig.canvas
        canvas.mpl_disconnect(self.cid_pick)
        canvas.mpl_disconnect(self.cid_key)
        canvas.mpl_disconnect(self.cid_close)


def find_first(pattern: str, directory: Path) -> Optional[Path]:
    for candidate in sorted(directory.glob(pattern)):
        if candidate.is_file():
            return candidate
    return None


def infer_map_id(world_path: Path) -> Optional[int]:
    for part in world_path.parts[::-1]:
        if part.lower().startswith("world"):
            digits = "".join(ch for ch in part if ch.isdigit())
            if digits:
                return int(digits)
    return None


def guess_object_folder(world_path: Path) -> Optional[Path]:
    name = world_path.name
    lowered = name.lower()
    if lowered.startswith("world"):
        suffix = name[len("World") :]
        candidate = world_path.parent / f"Object{suffix}"
        if candidate.is_dir():
            return candidate
    # Também tente a variação com caixa baixa, caso o pacote use minúsculas.
    if lowered.startswith("world"):
        suffix = lowered[len("world") :]
        candidate = world_path.parent / f"object{suffix}"
        if candidate.is_dir():
            return candidate
    return None


def resolve_files(
    world_path: Path, map_id: Optional[int], *, object_path: Optional[Path]
) -> Tuple[Path, Path, Path, Path]:
    if map_id is None:
        map_id = infer_map_id(world_path)

    def build_pattern(prefix: str, extension: str) -> str:
        return f"{prefix}{map_id if map_id is not None else ''}{extension}"

    mapping = find_first(build_pattern("EncTerrain", ".map"), world_path)
    attributes = find_first(build_pattern("EncTerrain", ".att"), world_path)
    if not mapping or not attributes:
        raise FileNotFoundError(
            "Não foi possível localizar arquivos .map/.att correspondentes no diretório informado."
        )

    object_dir_candidates: List[Path] = []
    if object_path is not None:
        if not object_path.is_dir():
            raise FileNotFoundError(f"Diretório de objetos inválido: {object_path}")
        object_dir_candidates.append(object_path)
    object_guess = guess_object_folder(world_path)
    if object_guess is not None:
        object_dir_candidates.append(object_guess)
    object_dir_candidates.append(world_path)

    objects: Optional[Path] = None
    for candidate in object_dir_candidates:
        objects = find_first(build_pattern("EncTerrain", ".obj"), candidate)
        if objects:
            break
    if not objects:
        raise FileNotFoundError(
            "Não foi possível localizar arquivo .obj correspondente."
            " Informe --object-path para apontar para a pasta ObjectX correta."
        )

    classic_min_size = 4 + 1080 + TERRAIN_SIZE * TERRAIN_SIZE
    extended_min_size = 4 + 54 + TERRAIN_SIZE * TERRAIN_SIZE * 3

    height = world_path / "TerrainHeight.OZB"
    if height.exists() and height.stat().st_size < classic_min_size:
        alt_height = world_path / "TerrainHeightNew.OZB"
        if alt_height.exists() and alt_height.stat().st_size >= extended_min_size:
            height = alt_height
    if not height.exists():
        height = world_path / "TerrainHeightNew.OZB"
    if not height.exists():
        raise FileNotFoundError("Arquivo de altura TerrainHeight.OZB ou TerrainHeightNew.OZB não encontrado.")

    return attributes, mapping, objects, height


def load_world_data(
    world_path: Path,
    *,
    map_id: Optional[int],
    object_path: Optional[Path],
    extended_height: bool,
    height_scale: Optional[float],
    enum_path: Optional[Path],
) -> TerrainLoadResult:
    if not world_path.is_dir():
        raise FileNotFoundError(f"Diretório inválido: {world_path}")

    attributes_path, mapping_path, objects_path, height_path = resolve_files(
        world_path, map_id, object_path=object_path
    )

    enum_candidate = enum_path
    if enum_candidate is None:
        if DEFAULT_ENUM_PATH.exists():
            enum_candidate = DEFAULT_ENUM_PATH
    model_names: Mapping[int, str] = {}
    if enum_candidate and enum_candidate.exists():
        model_names = load_model_names(str(enum_candidate.resolve()))

    attr_map_id, attributes = open_terrain_attribute(attributes_path)
    mapping_map_id, layer1, layer2, alpha = open_terrain_mapping(mapping_path)
    obj_map_id, objects_version, objects = open_objects_enc(objects_path, model_names)
    height = load_height_file(
        height_path,
        extended=extended_height or height_path.name.endswith("New.OZB"),
        scale_override=height_scale,
    )

    all_objects = list(objects)
    terrain = TerrainData(
        height=height,
        mapping_layer1=layer1,
        mapping_layer2=layer2,
        mapping_alpha=alpha,
        attributes=attributes,
    )

    resolved_map_id: Optional[int] = None
    id_sources = [
        ("parâmetro", map_id),
        ("EncTerrain.map", mapping_map_id),
        ("EncTerrain.att", attr_map_id),
        ("EncTerrain.obj", obj_map_id),
    ]
    for label, value in id_sources:
        if value is None:
            continue
        if resolved_map_id is None:
            resolved_map_id = value
        elif value != resolved_map_id:
            raise ValueError(
                f"ID do mapa inconsistente: {label} aponta para {value},"
                f" mas o esperado é {resolved_map_id}."
            )

    if resolved_map_id is None:
        resolved_map_id = 0

    return TerrainLoadResult(
        world_path=world_path,
        data=terrain,
        objects=objects,
        map_id=resolved_map_id,
        map_id_attribute=attr_map_id,
        map_id_mapping=mapping_map_id,
        map_id_objects=obj_map_id,
        model_names=model_names,
        objects_path=objects_path,
        objects_version=objects_version,
        all_objects=all_objects,
    )


def object_summary(result: TerrainLoadResult, *, limit: int = 8) -> List[Tuple[int, int, Optional[str]]]:
    counter = Counter(obj.type_id for obj in result.objects)
    summary: List[Tuple[int, int, Optional[str]]] = []
    for type_id, count in counter.most_common(limit):
        summary.append((type_id, count, result.model_names.get(type_id)))
    return summary


def format_summary_line(result: TerrainLoadResult, *, limit: int = 5) -> str:
    pieces = [
        f"Mapa {result.map_id}",
    ]
    visible = len(result.objects)
    total = len(result.all_objects)
    if visible != total:
        pieces.append(f"{visible} de {total} objetos")
    else:
        pieces.append(f"{visible} objetos")
    highlights = []
    for type_id, count, name in object_summary(result, limit=limit):
        label = name.replace("MODEL_", "") if name else "ID"
        highlights.append(f"{count}× {label} ({type_id})")
    if highlights:
        pieces.append("principais: " + ", ".join(highlights))
    return " | ".join(pieces)


def print_summary(result: TerrainLoadResult, *, limit: int = 8) -> None:
    print(format_summary_line(result, limit=limit))


def attribute_summary(
    attributes: np.ndarray, *, limit: int = 5
) -> List[Tuple[int, int, float]]:
    values, counts = np.unique(attributes, return_counts=True)
    if counts.size == 0:
        return []
    order = np.argsort(counts)[::-1]
    total = attributes.size
    summary: List[Tuple[int, int, float]] = []
    for idx in order[:limit]:
        summary.append((int(values[idx]), int(counts[idx]), counts[idx] / float(total)))
    return summary


def format_detailed_summary(
    result: TerrainLoadResult,
    *,
    object_limit: int = 5,
    attribute_limit: int = 5,
) -> str:
    lines = [format_summary_line(result, limit=object_limit)]
    heights = result.data.height
    lines.append(
        "Altura: mín {:.1f}, máx {:.1f}, média {:.1f}".format(
            float(np.min(heights)), float(np.max(heights)), float(np.mean(heights))
        )
    )

    layer1_unique = np.unique(result.data.mapping_layer1)
    layer2_unique = np.unique(result.data.mapping_layer2)
    alpha_active = np.count_nonzero(result.data.mapping_alpha > 0.01)
    total_tiles = result.data.mapping_alpha.size
    alpha_pct = 100.0 * alpha_active / float(total_tiles)
    lines.append(
        f"Texturas: {len(layer1_unique)} IDs na camada 1, {len(layer2_unique)} na camada 2"
    )
    lines.append(f"Alpha misto presente em {alpha_pct:.1f}% dos tiles")

    attr_lines = []
    for value, count, ratio in attribute_summary(result.data.attributes, limit=attribute_limit):
        attr_lines.append(f"{value} ({count} tiles, {ratio * 100:.1f}%)")
    if attr_lines:
        lines.append("Atributos mais comuns: " + ", ".join(attr_lines))

    if result.objects:
        dominant = []
        for type_id, count, name in object_summary(result, limit=object_limit):
            label = name.replace("MODEL_", "") if name else str(type_id)
            dominant.append(f"{label}: {count}")
        if dominant:
            lines.append("Objetos em destaque: " + ", ".join(dominant))

    return "\n".join(lines)


def print_detailed_summary(
    result: TerrainLoadResult, *, object_limit: int = 8, attribute_limit: int = 5
) -> None:
    print(
        format_detailed_summary(
            result, object_limit=object_limit, attribute_limit=attribute_limit
        )
    )


def export_objects_csv(
    result: TerrainLoadResult,
    destination: Path,
    *,
    include_tile_coords: bool = True,
    objects: Optional[Sequence[TerrainObject]] = None,
) -> None:
    destination.parent.mkdir(parents=True, exist_ok=True)
    fieldnames = [
        "type_id",
        "type_name",
        "x",
        "y",
        "z",
        "pitch",
        "yaw",
        "roll",
        "scale",
    ]
    if include_tile_coords:
        fieldnames.extend(["tile_x", "tile_y"])

    with destination.open("w", encoding="utf-8", newline="") as handle:
        writer = csv.DictWriter(handle, fieldnames=fieldnames)
        writer.writeheader()
        for obj in (objects if objects is not None else result.objects):
            row = {
                "type_id": obj.type_id,
                "type_name": obj.type_name or "",
                "x": f"{obj.position[0]:.3f}",
                "y": f"{obj.position[1]:.3f}",
                "z": f"{obj.position[2]:.3f}",
                "pitch": f"{obj.angles[0]:.3f}",
                "yaw": f"{obj.angles[1]:.3f}",
                "roll": f"{obj.angles[2]:.3f}",
                "scale": f"{obj.scale:.3f}",
            }
            if include_tile_coords:
                tile_x, tile_y = obj.tile_position
                row["tile_x"] = f"{tile_x:.3f}"
                row["tile_y"] = f"{tile_y:.3f}"
            writer.writerow(row)


def save_objects_file(
    result: TerrainLoadResult, destination: Path, *, objects: Optional[Sequence[TerrainObject]] = None
) -> None:
    destination.parent.mkdir(parents=True, exist_ok=True)
    used_objects = list(objects if objects is not None else result.all_objects)
    payload = bytearray()
    payload.append(result.objects_version & 0xFF)
    payload.append(result.map_id_objects & 0xFF)
    payload.extend(struct.pack("<h", len(used_objects)))
    for obj in used_objects:
        payload.extend(struct.pack("<h", obj.type_id))
        payload.extend(struct.pack("<3f", *obj.position))
        payload.extend(struct.pack("<3f", *obj.angles))
        payload.extend(struct.pack("<f", obj.scale))
    encrypted = map_file_encrypt(bytes(payload))
    destination.write_bytes(encrypted)


def export_result_json(
    result: TerrainLoadResult,
    destination: Path,
    *,
    objects: Optional[Sequence[TerrainObject]] = None,
    include_height_stats: bool = True,
) -> None:
    destination.parent.mkdir(parents=True, exist_ok=True)
    selected = list(objects if objects is not None else result.objects)
    payload: Dict[str, object] = {
        "map_id": result.map_id,
        "world": result.world_path.name,
        "object_count": len(selected),
        "total_objects": len(result.all_objects),
        "objects": [
            {
                "type_id": obj.type_id,
                "type_name": obj.type_name,
                "position": {
                    "x": obj.position[0],
                    "y": obj.position[1],
                    "z": obj.position[2],
                },
                "angles": {
                    "pitch": obj.angles[0],
                    "yaw": obj.angles[1],
                    "roll": obj.angles[2],
                },
                "scale": obj.scale,
                "tile": {
                    "x": obj.tile_position[0],
                    "y": obj.tile_position[1],
                },
            }
            for obj in selected
        ],
    }
    if include_height_stats:
        heights = result.data.height
        payload["height"] = {
            "min": float(np.min(heights)),
            "max": float(np.max(heights)),
            "mean": float(np.mean(heights)),
        }
    payload["attribute_histogram"] = [
        {"value": int(value), "count": int(count)}
        for value, count in Counter(result.data.attributes.flatten()).items()
    ]
    with destination.open("w", encoding="utf-8") as handle:
        json.dump(payload, handle, ensure_ascii=False, indent=2)



def run_viewer(
    world_path: Path,
    *,
    map_id: Optional[int],
    object_path: Optional[Path],
    extended_height: bool,
    height_scale: Optional[float],
    output: Optional[Path],
    show: bool,
    max_objects: Optional[int],
    enum_path: Optional[Path] = None,
    log_summary: bool = True,
    detailed_summary: bool = False,
    summary_limit: int = 8,
    render: bool = True,
    export_objects: Optional[Path] = None,
    enable_object_edit: bool = False,
    view_mode: str = "3d",
    overlay: str = "textures",
    include_filters: Optional[Sequence[str]] = None,
    exclude_filters: Optional[Sequence[str]] = None,
    export_json: Optional[Path] = None,
    save_objects: Optional[Path] = None,
    texture_detail: int = 2,
<<<<<<< HEAD
    renderer: str = "matplotlib",
    fog_density: Optional[float] = None,
    fog_color: Optional[Tuple[float, float, float]] = None,
=======
>>>>>>> 65eb6fc9
) -> TerrainLoadResult:
    result = load_world_data(
        world_path,
        map_id=map_id,
        object_path=object_path,
        extended_height=extended_height,
        height_scale=height_scale,
        enum_path=enum_path,
    )

    include_tokens = _split_filter_values(include_filters)
    exclude_tokens = _split_filter_values(exclude_filters)
    filtered_objects = apply_object_filters(result.all_objects, include_tokens, exclude_tokens)
    display_objects = filtered_objects
    truncated = False
    if max_objects is not None and len(display_objects) > max_objects:
        display_objects = display_objects[:max_objects]
        truncated = True

    display_result = replace(result, objects=list(display_objects))

    if enable_object_edit and not show:
        raise ValueError(
            "A edição de objetos requer a janela interativa. Remova --no-show para usar esta opção."
        )

    if enable_object_edit and view_mode != "3d":
        raise ValueError("A movimentação de objetos só está disponível no modo 3D.")

    if render:
        texture_library: Optional[TextureLibrary] = None
<<<<<<< HEAD
        if renderer == "opengl":
=======
        if view_mode == "3d" and overlay == "textures":
>>>>>>> 65eb6fc9
            texture_library = TextureLibrary(
                display_result.world_path,
                detail_factor=max(1, texture_detail),
                object_path=object_path,
            )
<<<<<<< HEAD
        elif view_mode == "3d" and overlay == "textures":
            texture_library = TextureLibrary(
                display_result.world_path,
                detail_factor=max(1, texture_detail),
                object_path=object_path,
            )

        bmd_library: Optional[BMDLibrary] = None
        if renderer == "opengl":
            search_roots: List[Path] = []
            if object_path:
                search_roots.append(object_path)
            guessed = guess_object_folder(world_path)
            if guessed:
                search_roots.append(guessed)
            parent = world_path.parent
            if parent not in search_roots:
                search_roots.append(parent)
            bmd_library = BMDLibrary(search_roots)

=======
>>>>>>> 65eb6fc9
        render_scene(
            display_result.data,
            display_result.objects,
            output=output,
            show=show,
            title=f"{world_path.name} (mapa {display_result.map_id}) — {len(display_result.objects)} objetos",
            enable_object_edit=enable_object_edit,
            view_mode=view_mode,
            overlay=overlay,
            texture_library=texture_library,
<<<<<<< HEAD
            renderer=renderer,
            bmd_library=bmd_library,
            fog_density=fog_density,
            fog_color=fog_color,
=======
>>>>>>> 65eb6fc9
        )
        if texture_library is not None and texture_library.missing_indices:
            preview = ", ".join(map(str, texture_library.missing_indices[:10]))
            if len(texture_library.missing_indices) > 10:
                preview += ", ..."
            print(
                "Aviso: não foi possível localizar todas as texturas. Índices ausentes:",
                preview,
            )

    if truncated:
        print(
            "Aviso: limite de objetos aplicado. Apenas"
            f" {len(display_result.objects)} de {len(filtered_objects)} objetos foram renderizados."
        )

    if export_objects is not None:
        export_objects_csv(display_result, export_objects)
        print(f"Objetos exportados em {export_objects}")

    if export_json is not None:
        export_result_json(display_result, export_json)
        print(f"Dados exportados em {export_json}")

    if save_objects is not None:
        save_objects_file(result, save_objects)
        print(f"Arquivo EncTerrain salvo em {save_objects}")

    if log_summary:
        if detailed_summary:
            print_detailed_summary(display_result, object_limit=summary_limit)
        else:
            print_summary(display_result, limit=summary_limit)
    return display_result


def list_world_directories(data_path: Path) -> List[Path]:
    worlds: List[Path] = []
    if not data_path.is_dir():
        return worlds
    for child in sorted(data_path.iterdir()):
        if not child.is_dir():
            continue
        lower = child.name.lower()
        if lower.startswith("world") and find_first("EncTerrain*.map", child):
            worlds.append(child)
            continue
        if find_first("EncTerrain*.map", child):
            worlds.append(child)
    return worlds


def _safe_int(value: str) -> Optional[int]:
    value = value.strip()
    if not value:
        return None
    try:
        return int(value)
    except ValueError:
        return None


class TerrainViewerGUI:
    def __init__(
        self,
        *,
        initial_data_dir: Optional[Path] = None,
        enum_path: Optional[Path] = None,
    ):
        self.root = tk.Tk()
        self.root.title("Visualizador de Terreno")

        self.data_dir_var = tk.StringVar()
        self.world_var = tk.StringVar()
        self.map_id_var = tk.StringVar()
        self.height_scale_var = tk.StringVar()
        self.max_objects_var = tk.StringVar()
        self.extended_height_var = tk.BooleanVar()
        self.edit_objects_var = tk.BooleanVar()
        self.view_mode_var = tk.StringVar(value="3D")
        self.overlay_var = tk.StringVar(value="Texturas")
        self.include_filter_var = tk.StringVar()
        self.exclude_filter_var = tk.StringVar()
        self.texture_detail_var = tk.StringVar(value="2")
<<<<<<< HEAD
        self.renderer_var = tk.StringVar(value="OpenGL")
        self.fog_density_var = tk.StringVar()
        self.fog_color_var = tk.StringVar()
=======
>>>>>>> 65eb6fc9

        self.object_dir_var = tk.StringVar()
        self.status_var = tk.StringVar()

        self.world_options: List[Path] = []
        self.enum_path = None
        self.view_mode_map = {"3D": "3d", "2D": "2d"}
        self.overlay_map = {
            "Texturas": "textures",
            "Altura": "height",
            "Atributos": "attributes",
        }
<<<<<<< HEAD
        self.renderer_map = {"OpenGL": "opengl", "Matplotlib": "matplotlib"}
=======
>>>>>>> 65eb6fc9
        if enum_path and enum_path.exists():
            self.enum_path = enum_path
        elif DEFAULT_ENUM_PATH.exists():
            self.enum_path = DEFAULT_ENUM_PATH

        self.last_result: Optional[TerrainLoadResult] = None
        self.last_params: Optional[Tuple[str, ...]] = None

        if initial_data_dir and initial_data_dir.is_dir():
            self.data_dir_var.set(str(initial_data_dir))
            self._populate_worlds(initial_data_dir)

        self._build_layout()

    def _on_view_mode_change(self, *_: object) -> None:
        mode = self.view_mode_map.get(self.view_mode_var.get(), "3d")
        if mode != "3d":
            if self.edit_objects_var.get():
                self.edit_objects_var.set(False)
            self.edit_checkbox.config(state="disabled")
        else:
            self.edit_checkbox.config(state="normal")

    def _current_view_mode(self) -> str:
        return self.view_mode_map.get(self.view_mode_var.get(), "3d")

    def _current_overlay(self) -> str:
        return self.overlay_map.get(self.overlay_var.get(), "textures")

    def _current_filter_values(self) -> Tuple[Optional[str], Optional[str]]:
        include = self.include_filter_var.get().strip()
        exclude = self.exclude_filter_var.get().strip()
        return (include or None, exclude or None)

    def _compose_params(
        self,
        world_path: Path,
        map_id: Optional[int],
        height_scale: Optional[float],
        max_objects: Optional[int],
        object_dir: Optional[Path],
        view_mode: str,
        overlay: str,
        include: Optional[str],
        exclude: Optional[str],
        texture_detail: int,
<<<<<<< HEAD
        renderer: str,
        fog_density: Optional[float],
        fog_color: Optional[Tuple[float, float, float]],
=======
>>>>>>> 65eb6fc9
    ) -> Tuple[str, ...]:
        return (
            str(world_path.resolve()),
            "" if map_id is None else str(map_id),
            "" if height_scale is None else f"{height_scale:.6f}",
            "" if max_objects is None else str(max_objects),
            "" if object_dir is None else str(object_dir.resolve()),
            "1" if self.extended_height_var.get() else "0",
            view_mode,
            overlay,
            include or "",
            exclude or "",
            str(texture_detail),
<<<<<<< HEAD
            renderer,
            "" if fog_density is None else f"{fog_density:.6f}",
            "" if fog_color is None else ",".join(f"{component:.3f}" for component in fog_color),
=======
>>>>>>> 65eb6fc9
        )

    def _can_reuse_last(self, params: Tuple[str, ...]) -> bool:
        return self.last_result is not None and self.last_params == params

    def _gather_context(
        self,
    ) -> Tuple[
        Path,
        Optional[int],
        Optional[float],
        Optional[int],
        Optional[Path],
        str,
        str,
        Optional[str],
        Optional[str],
        int,
<<<<<<< HEAD
        str,
        Optional[float],
        Optional[Tuple[float, float, float]],
=======
>>>>>>> 65eb6fc9
        Tuple[str, ...],
    ]:
        world_path = self._current_world_path()
        if world_path is None:
            raise ValueError("Selecione uma pasta World válida.")
        map_id = _safe_int(self.map_id_var.get())
        height_scale = self._parse_float(self.height_scale_var.get())
        max_objects = _safe_int(self.max_objects_var.get())
        object_dir = Path(self.object_dir_var.get()) if self.object_dir_var.get() else None
        view_mode = self._current_view_mode()
        overlay = self._current_overlay()
        include, exclude = self._current_filter_values()
        texture_detail = _safe_int(self.texture_detail_var.get()) or 2
        if texture_detail < 1:
            texture_detail = 1
<<<<<<< HEAD
        renderer = self.renderer_map.get(self.renderer_var.get(), "opengl")
        fog_density = self._parse_float(self.fog_density_var.get())
        fog_color = self._parse_color(self.fog_color_var.get())
=======
>>>>>>> 65eb6fc9
        params = self._compose_params(
            world_path,
            map_id,
            height_scale,
            max_objects,
            object_dir,
            view_mode,
            overlay,
            include,
            exclude,
            texture_detail,
<<<<<<< HEAD
            renderer,
            fog_density,
            fog_color,
=======
>>>>>>> 65eb6fc9
        )
        return (
            world_path,
            map_id,
            height_scale,
            max_objects,
            object_dir,
            view_mode,
            overlay,
            include,
            exclude,
            texture_detail,
<<<<<<< HEAD
            renderer,
            fog_density,
            fog_color,
=======
>>>>>>> 65eb6fc9
            params,
        )

    def _build_layout(self) -> None:
        padding = {"padx": 8, "pady": 4}

        data_frame = tk.LabelFrame(self.root, text="Diretórios")
        data_frame.grid(row=0, column=0, sticky="ew", **padding)

        tk.Label(data_frame, text="Pasta Data:").grid(row=0, column=0, sticky="w")
        data_entry = tk.Entry(data_frame, textvariable=self.data_dir_var, width=50)
        data_entry.grid(row=0, column=1, sticky="ew", padx=(4, 4))
        tk.Button(data_frame, text="Escolher...", command=self.choose_data_dir).grid(row=0, column=2)

        tk.Label(data_frame, text="Pasta World:").grid(row=1, column=0, sticky="w")
        self.world_menu = tk.OptionMenu(data_frame, self.world_var, "")
        self.world_menu.config(width=45)
        self.world_menu.grid(row=1, column=1, sticky="ew", padx=(4, 4))
        tk.Button(data_frame, text="Atualizar", command=self.refresh_worlds).grid(row=1, column=2)

        tk.Label(data_frame, text="Pasta Object (opcional):").grid(row=2, column=0, sticky="w")
        object_entry = tk.Entry(data_frame, textvariable=self.object_dir_var, width=50)
        object_entry.grid(row=2, column=1, sticky="ew", padx=(4, 4))
        tk.Button(data_frame, text="Escolher...", command=self.choose_object_dir).grid(row=2, column=2)

        data_frame.columnconfigure(1, weight=1)

        options_frame = tk.LabelFrame(self.root, text="Opções")
        options_frame.grid(row=1, column=0, sticky="ew", **padding)

        tk.Label(options_frame, text="Map ID:").grid(row=0, column=0, sticky="w")
        tk.Entry(options_frame, textvariable=self.map_id_var, width=10).grid(row=0, column=1, sticky="w")

        tk.Label(options_frame, text="Height scale:").grid(row=0, column=2, sticky="w")
        tk.Entry(options_frame, textvariable=self.height_scale_var, width=10).grid(row=0, column=3, sticky="w")

        tk.Label(options_frame, text="Max objects:").grid(row=1, column=0, sticky="w")
        tk.Entry(options_frame, textvariable=self.max_objects_var, width=10).grid(row=1, column=1, sticky="w")

        tk.Checkbutton(
            options_frame,
            text="Forçar TerrainHeightNew",
            variable=self.extended_height_var,
        ).grid(row=1, column=2, columnspan=2, sticky="w")

        tk.Label(options_frame, text="Modo de visualização:").grid(row=2, column=0, sticky="w")
        tk.OptionMenu(
            options_frame,
            self.view_mode_var,
            *self.view_mode_map.keys(),
        ).grid(row=2, column=1, sticky="ew")

        tk.Label(options_frame, text="Overlay:").grid(row=2, column=2, sticky="w")
        tk.OptionMenu(
            options_frame,
            self.overlay_var,
            *self.overlay_map.keys(),
        ).grid(row=2, column=3, sticky="ew")

        tk.Label(options_frame, text="Detalhe textura:").grid(row=2, column=4, sticky="w")
        tk.Entry(options_frame, textvariable=self.texture_detail_var, width=5).grid(
            row=2, column=5, sticky="w"
        )

<<<<<<< HEAD
        tk.Label(options_frame, text="Renderer:").grid(row=2, column=6, sticky="w")
        tk.OptionMenu(
            options_frame,
            self.renderer_var,
            *self.renderer_map.keys(),
        ).grid(row=2, column=7, sticky="ew")

        tk.Label(options_frame, text="Névoa densidade:").grid(row=3, column=0, sticky="w")
        tk.Entry(options_frame, textvariable=self.fog_density_var, width=10).grid(
            row=3, column=1, sticky="w"
        )

        tk.Label(options_frame, text="Cor névoa (R,G,B):").grid(row=3, column=2, sticky="w")
        tk.Entry(options_frame, textvariable=self.fog_color_var, width=20).grid(
            row=3, column=3, columnspan=3, sticky="ew"
        )

        tk.Label(options_frame, text="Mostrar apenas (ID/nome):").grid(row=4, column=0, sticky="w")
        tk.Entry(options_frame, textvariable=self.include_filter_var, width=20).grid(row=4, column=1, sticky="ew")

        tk.Label(options_frame, text="Ocultar (ID/nome):").grid(row=4, column=2, sticky="w")
        tk.Entry(options_frame, textvariable=self.exclude_filter_var, width=20).grid(row=4, column=3, sticky="ew")
=======
        tk.Label(options_frame, text="Mostrar apenas (ID/nome):").grid(row=3, column=0, sticky="w")
        tk.Entry(options_frame, textvariable=self.include_filter_var, width=20).grid(row=3, column=1, sticky="ew")

        tk.Label(options_frame, text="Ocultar (ID/nome):").grid(row=3, column=2, sticky="w")
        tk.Entry(options_frame, textvariable=self.exclude_filter_var, width=20).grid(row=3, column=3, sticky="ew")
>>>>>>> 65eb6fc9

        self.edit_checkbox = tk.Checkbutton(
            options_frame,
            text="Permitir mover objetos (janela interativa)",
            variable=self.edit_objects_var,
        )
<<<<<<< HEAD
        self.edit_checkbox.grid(row=5, column=0, columnspan=4, sticky="w")

        options_frame.columnconfigure(1, weight=1)
        options_frame.columnconfigure(3, weight=1)
        options_frame.columnconfigure(7, weight=1)
=======
        self.edit_checkbox.grid(row=4, column=0, columnspan=4, sticky="w")

        options_frame.columnconfigure(1, weight=1)
        options_frame.columnconfigure(3, weight=1)
>>>>>>> 65eb6fc9

        buttons_frame = tk.Frame(self.root)
        buttons_frame.grid(row=2, column=0, sticky="e", **padding)

        tk.Button(buttons_frame, text="Visualizar", command=self.visualize).grid(row=0, column=0, padx=4)
        tk.Button(buttons_frame, text="Salvar PNG", command=self.save_png).grid(row=0, column=1, padx=4)
        tk.Button(buttons_frame, text="Exportar objetos", command=self.export_objects).grid(row=0, column=2, padx=4)
        tk.Button(buttons_frame, text="Exportar JSON", command=self.export_json).grid(row=0, column=3, padx=4)
        tk.Button(buttons_frame, text="Salvar EncTerrain", command=self.save_objects_dialog).grid(row=0, column=4, padx=4)
        tk.Button(buttons_frame, text="Resumo", command=self.show_summary).grid(row=0, column=5, padx=4)
        tk.Button(buttons_frame, text="Sair", command=self.root.quit).grid(row=0, column=6, padx=4)

        status_label = tk.Label(self.root, textvariable=self.status_var, anchor="w")
        status_label.grid(row=3, column=0, sticky="ew", padx=8, pady=(0, 8))

        self.root.columnconfigure(0, weight=1)
        self.view_mode_var.trace_add("write", self._on_view_mode_change)
        self._on_view_mode_change()

    def choose_data_dir(self) -> None:
        path = filedialog.askdirectory(title="Selecione a pasta Data")
        if path:
            self.data_dir_var.set(path)
            self._populate_worlds(Path(path))

    def choose_object_dir(self) -> None:
        path = filedialog.askdirectory(title="Selecione a pasta ObjectX")
        if path:
            self.object_dir_var.set(path)

    def refresh_worlds(self) -> None:
        data_path = Path(self.data_dir_var.get())
        if not data_path.exists():
            messagebox.showerror("Erro", "Selecione uma pasta Data válida.")
            return
        self._populate_worlds(data_path)

    def _populate_worlds(self, data_path: Path) -> None:
        self.world_options = list_world_directories(data_path)
        menu = self.world_menu["menu"]
        menu.delete(0, "end")
        if not self.world_options:
            self.world_var.set("")
            return
        for world in self.world_options:
            menu.add_command(label=world.name, command=lambda w=world: self._select_world(w))
        self._select_world(self.world_options[0])

    def _select_world(self, world_path: Path) -> None:
        self.world_var.set(world_path.name)
        inferred = infer_map_id(world_path)
        if inferred is not None:
            self.map_id_var.set(str(inferred))
        object_guess = guess_object_folder(world_path)
        if object_guess is not None:
            self.object_dir_var.set(str(object_guess))
        else:
            self.object_dir_var.set("")

    def _current_world_path(self) -> Optional[Path]:
        selected = self.world_var.get()
        if not selected:
            return None
        data_path = Path(self.data_dir_var.get())
        return data_path / selected

    def visualize(self) -> None:
        try:
            self._run(show=True)
        except Exception as exc:  # noqa: BLE001
            messagebox.showerror("Erro", str(exc))

    def save_png(self) -> None:
        try:
            (
                world_path,
                _,
                _,
                _,
                object_dir,
                view_mode,
                overlay,
                _,
                _,
                texture_detail,
<<<<<<< HEAD
                renderer,
                fog_density,
                fog_color,
=======
>>>>>>> 65eb6fc9
                params,
            ) = self._gather_context()
        except Exception as exc:  # noqa: BLE001
            messagebox.showerror("Erro", str(exc))
            return
        output_path = filedialog.asksaveasfilename(
            title="Salvar visualização",
            defaultextension=".png",
            filetypes=[("PNG", "*.png")],
        )
        if not output_path:
            return
        try:
            destination = Path(output_path)
            if self._can_reuse_last(params) and self.last_result is not None:
                title = (
                    f"{world_path.name} (mapa {self.last_result.map_id}) —"
                    f" {len(self.last_result.objects)} objetos"
                )
                texture_library = None
<<<<<<< HEAD
                if renderer == "opengl" or overlay == "textures":
=======
                if overlay == "textures":
>>>>>>> 65eb6fc9
                    texture_library = TextureLibrary(
                        world_path,
                        detail_factor=max(1, texture_detail),
                        object_path=object_dir,
                    )
<<<<<<< HEAD
                bmd_library = None
                if renderer == "opengl":
                    search_roots: List[Path] = []
                    if object_dir:
                        search_roots.append(object_dir)
                    guessed = guess_object_folder(world_path)
                    if guessed:
                        search_roots.append(guessed)
                    parent = world_path.parent
                    if parent not in search_roots:
                        search_roots.append(parent)
                    bmd_library = BMDLibrary(search_roots)
=======
>>>>>>> 65eb6fc9
                render_scene(
                    self.last_result.data,
                    self.last_result.objects,
                    output=destination,
                    show=False,
                    title=title,
                    enable_object_edit=False,
                    view_mode=view_mode,
                    overlay=overlay,
                    texture_library=texture_library,
<<<<<<< HEAD
                    renderer=renderer,
                    bmd_library=bmd_library,
                    fog_density=fog_density,
                    fog_color=fog_color,
=======
>>>>>>> 65eb6fc9
                )
            else:
                self._run(show=False, output=destination)
            messagebox.showinfo("Sucesso", f"PNG salvo em {output_path}")
        except Exception as exc:  # noqa: BLE001
            messagebox.showerror("Erro", str(exc))

    def export_objects(self) -> None:
        try:
<<<<<<< HEAD
            context = self._gather_context()
            params = context[-1]
=======
            (_, _, _, _, _, _, _, _, _, _, params) = self._gather_context()
>>>>>>> 65eb6fc9
        except Exception as exc:  # noqa: BLE001
            messagebox.showerror("Erro", str(exc))
            return
        output_path = filedialog.asksaveasfilename(
            title="Exportar objetos",
            defaultextension=".csv",
            filetypes=[("CSV", "*.csv")],
        )
        if not output_path:
            return
        try:
            destination = Path(output_path)
            if self._can_reuse_last(params) and self.last_result is not None:
                export_objects_csv(self.last_result, destination)
            else:
                self._run(show=False, export_objects=destination, render=False)
            messagebox.showinfo("Sucesso", f"Lista exportada para {output_path}")
        except Exception as exc:  # noqa: BLE001
            messagebox.showerror("Erro", str(exc))

    def export_json(self) -> None:
        try:
<<<<<<< HEAD
            context = self._gather_context()
            params = context[-1]
=======
            (_, _, _, _, _, _, _, _, _, _, params) = self._gather_context()
>>>>>>> 65eb6fc9
        except Exception as exc:  # noqa: BLE001
            messagebox.showerror("Erro", str(exc))
            return
        output_path = filedialog.asksaveasfilename(
            title="Exportar JSON",
            defaultextension=".json",
            filetypes=[("JSON", "*.json")],
        )
        if not output_path:
            return
        try:
            destination = Path(output_path)
            if self._can_reuse_last(params) and self.last_result is not None:
                export_result_json(self.last_result, destination)
            else:
                self._run(show=False, export_json=destination, render=False)
            messagebox.showinfo("Sucesso", f"JSON salvo em {output_path}")
        except Exception as exc:  # noqa: BLE001
            messagebox.showerror("Erro", str(exc))

    def save_objects_dialog(self) -> None:
        try:
<<<<<<< HEAD
            context = self._gather_context()
            params = context[-1]
=======
            (_, _, _, _, _, _, _, _, _, _, params) = self._gather_context()
>>>>>>> 65eb6fc9
        except Exception as exc:  # noqa: BLE001
            messagebox.showerror("Erro", str(exc))
            return
        output_path = filedialog.asksaveasfilename(
            title="Salvar arquivo EncTerrain",
            defaultextension=".obj",
            filetypes=[("EncTerrain", "*.obj")],
        )
        if not output_path:
            return
        destination = Path(output_path)
        try:
            if self._can_reuse_last(params) and self.last_result is not None:
                save_objects_file(self.last_result, destination)
            else:
                self._run(
                    show=False,
                    render=False,
                    save_objects_path=destination,
                )
            messagebox.showinfo("Sucesso", f"EncTerrain salvo em {output_path}")
        except Exception as exc:  # noqa: BLE001
            messagebox.showerror("Erro", str(exc))

    def show_summary(self) -> None:
        try:
            result = self._run(show=False, render=False)
        except Exception as exc:  # noqa: BLE001
            messagebox.showerror("Erro", str(exc))
            return
        messagebox.showinfo(
            "Resumo do mapa",
            format_detailed_summary(result, object_limit=5, attribute_limit=5),
        )

    def _run(
        self,
        *,
        show: bool,
        output: Optional[Path] = None,
        export_objects: Optional[Path] = None,
        export_json: Optional[Path] = None,
        save_objects_path: Optional[Path] = None,
        render: Optional[bool] = None,
    ) -> TerrainLoadResult:
        (
            world_path,
            map_id,
            height_scale,
            max_objects,
            object_dir,
            view_mode,
            overlay,
            include,
            exclude,
            texture_detail,
<<<<<<< HEAD
            renderer,
            fog_density,
            fog_color,
=======
>>>>>>> 65eb6fc9
            params,
        ) = self._gather_context()
        include_filters = [include] if include else None
        exclude_filters = [exclude] if exclude else None
        result = run_viewer(
            world_path,
            map_id=map_id,
            object_path=object_dir,
            extended_height=self.extended_height_var.get(),
            height_scale=height_scale,
            output=output,
            show=show,
            max_objects=max_objects,
            enum_path=self.enum_path,
            log_summary=False,
            export_objects=export_objects,
            detailed_summary=False,
            summary_limit=5,
            render=(render if render is not None else (show or output is not None)),
            enable_object_edit=self.edit_objects_var.get(),
            view_mode=view_mode,
            overlay=overlay,
<<<<<<< HEAD
            renderer=renderer,
=======
>>>>>>> 65eb6fc9
            include_filters=include_filters,
            exclude_filters=exclude_filters,
            export_json=export_json,
            save_objects=save_objects_path,
            texture_detail=texture_detail,
<<<<<<< HEAD
            fog_density=fog_density,
            fog_color=fog_color,
=======
>>>>>>> 65eb6fc9
        )
        self.map_id_var.set(str(result.map_id))
        self.status_var.set(format_summary_line(result))
        self.last_result = result
        self.last_params = params
        return result

    @staticmethod
    def _parse_float(value: str) -> Optional[float]:
        value = value.strip()
        if not value:
            return None
        try:
            return float(value)
        except ValueError:
            raise ValueError("Height scale inválido.")

    @staticmethod
    def _parse_color(value: str) -> Optional[Tuple[float, float, float]]:
        value = value.strip()
        if not value:
            return None
        parts = [part for part in re.split(r"[;,\s]+", value) if part]
        if len(parts) != 3:
            raise ValueError("Cor da névoa deve ter três componentes (R G B).")
        try:
            floats = [float(part) for part in parts]
        except ValueError as exc:  # noqa: B904
            raise ValueError("Valores inválidos para a cor da névoa.") from exc
        return (floats[0], floats[1], floats[2])

    def run(self) -> None:
        self.root.mainloop()


def main(argv: Optional[Sequence[str]] = None) -> None:
    parser = argparse.ArgumentParser(description="Visualizador de terreno legado")
    parser.add_argument("world_path", nargs="?", type=Path, help="Pasta Data/WorldX com os arquivos do mapa")
    parser.add_argument("--map-id", type=int, dest="map_id", help="ID numérico usado nos arquivos EncTerrain")
    parser.add_argument(
        "--object-path",
        type=Path,
        dest="object_path",
        help="Diretório ObjectX a ser usado para carregar EncTerrainXX.obj",
    )
    parser.add_argument(
        "--data-root",
        type=Path,
        dest="data_root",
        help="Pasta Data contendo subpastas WorldX/ObjectX (usada para a interface gráfica).",
    )
    parser.add_argument("--extended-height", action="store_true", help="Força o parse do formato estendido de altura")
    parser.add_argument("--output", type=Path, help="Arquivo de saída (PNG). Se omitido, não salva.")
    parser.add_argument("--no-show", action="store_true", help="Não abrir a janela interativa do Matplotlib")
    parser.add_argument("--max-objects", type=int, help="Limita quantidade de objetos renderizados")
    parser.add_argument(
        "--height-scale",
        type=float,
        help="Fator de escala aplicado às alturas no formato clássico (padrão 1.5).",
    )
    parser.add_argument("--gui", action="store_true", help="Abre a interface gráfica de seleção de mapas.")
    parser.add_argument(
        "--enum-path",
        type=Path,
        dest="enum_path",
        help="Arquivo _enum.h para nomear tipos de objeto (padrão: source/_enum.h).",
    )
    parser.add_argument(
        "--export-objects",
        type=Path,
        dest="export_objects",
        help="Salva um CSV com a lista completa de objetos posicionados no mapa.",
    )
    parser.add_argument(
        "--export-json",
        type=Path,
        dest="export_json",
        help="Exporta os dados visíveis em JSON para automação externa.",
    )
    parser.add_argument(
        "--edit-objects",
        action="store_true",
        help="Permite mover objetos na visualização interativa (setas do teclado).",
    )
    parser.add_argument(
        "--save-objects",
        type=Path,
        dest="save_objects",
        help="Gera um novo arquivo EncTerrainXX.obj com as posições atuais.",
    )
    parser.add_argument(
        "--detailed-summary",
        action="store_true",
        help="Mostra estatísticas adicionais (altura, atributos e texturas).",
    )
    parser.add_argument(
        "--summary-limit",
        type=int,
        default=8,
        help="Quantidade de entradas exibidas nos resumos de objetos.",
    )
    parser.add_argument(
        "--view-mode",
        choices=["3d", "2d"],
        default="3d",
        help="Define se a visualização será 3D tradicional ou 2D com heatmap.",
    )
    parser.add_argument(
        "--overlay",
        choices=["textures", "height", "attributes"],
        default="textures",
        help="Coloração aplicada ao terreno (texturas, altura ou atributos).",
    )
    parser.add_argument(
<<<<<<< HEAD
        "--renderer",
        choices=["matplotlib", "opengl"],
        default="opengl",
        help="Motor de renderização: Matplotlib clássico ou OpenGL com texturas reais.",
    )
    parser.add_argument(
=======
>>>>>>> 65eb6fc9
        "--texture-detail",
        type=int,
        default=2,
        help="Subdivisões por tile ao rasterizar texturas reais (>=1).",
    )
    parser.add_argument(
<<<<<<< HEAD
        "--fog-density",
        type=float,
        dest="fog_density",
        help="Densidade da névoa no renderer OpenGL (padrão adaptativo).",
    )
    parser.add_argument(
        "--fog-color",
        nargs=3,
        type=float,
        metavar=("R", "G", "B"),
        dest="fog_color",
        help="Cor da névoa no renderer OpenGL (componentes 0-1).",
    )
    parser.add_argument(
=======
>>>>>>> 65eb6fc9
        "--filter",
        dest="include_filters",
        action="append",
        help="Inclui apenas objetos cujo ID ou nome contenha o texto informado.",
    )
    parser.add_argument(
        "--exclude",
        dest="exclude_filters",
        action="append",
        help="Oculta objetos cujo ID ou nome contenha o texto informado.",
    )
    args = parser.parse_args(argv)

    if args.gui or args.world_path is None:
        app = TerrainViewerGUI(initial_data_dir=args.data_root, enum_path=args.enum_path)
        app.run()
        return

    run_viewer(
        args.world_path,
        map_id=args.map_id,
        object_path=args.object_path,
        extended_height=args.extended_height,
        height_scale=args.height_scale,
        output=args.output,
        show=not args.no_show,
        max_objects=args.max_objects,
        enum_path=args.enum_path,
        export_objects=args.export_objects,
        detailed_summary=args.detailed_summary,
        summary_limit=args.summary_limit,
        render=not args.no_show or args.output is not None,
        enable_object_edit=args.edit_objects,
        view_mode=args.view_mode,
        overlay=args.overlay,
<<<<<<< HEAD
        renderer=args.renderer,
=======
>>>>>>> 65eb6fc9
        include_filters=args.include_filters,
        exclude_filters=args.exclude_filters,
        export_json=args.export_json,
        save_objects=args.save_objects,
        texture_detail=max(1, args.texture_detail),
<<<<<<< HEAD
        fog_density=args.fog_density,
        fog_color=tuple(args.fog_color) if args.fog_color else None,
=======
>>>>>>> 65eb6fc9
    )


if __name__ == "__main__":
    main()<|MERGE_RESOLUTION|>--- conflicted
+++ resolved
@@ -11,27 +11,17 @@
 import csv
 import functools
 import io
-<<<<<<< HEAD
 import itertools
-=======
->>>>>>> 65eb6fc9
 import json
 import math
 import re
 import struct
-<<<<<<< HEAD
 import textwrap
 import time
 from collections import Counter, defaultdict, deque
 from dataclasses import dataclass, field, replace
 from pathlib import Path
 from typing import Dict, Iterable, Iterator, List, Mapping, Optional, Sequence, Tuple
-=======
-from collections import Counter
-from dataclasses import dataclass, replace
-from pathlib import Path
-from typing import Dict, Iterable, List, Mapping, Optional, Sequence, Tuple
->>>>>>> 65eb6fc9
 
 import matplotlib.pyplot as plt
 import numpy as np
@@ -117,7 +107,6 @@
     ".bmp",
 )
 
-<<<<<<< HEAD
 WATER_TILE_IDS = {5, 44, 45, 46}
 LAVA_TILE_IDS = {11, 47}
 TRANSPARENT_TILE_IDS = {2, 3, 4, 5, 10, 11, 12, 44, 45, 46, 47}
@@ -126,8 +115,6 @@
 MATERIAL_LAVA = 1 << 1
 MATERIAL_TRANSPARENT = 1 << 2
 
-=======
->>>>>>> 65eb6fc9
 
 def _eval_int_expression(expr: str, env: Mapping[str, int]) -> int:
     node = ast.parse(expr, mode="eval")
@@ -525,7 +512,6 @@
     @property
     def missing_indices(self) -> Sequence[int]:
         return sorted(self._missing)
-<<<<<<< HEAD
 
 
 def compute_tile_material_flags(
@@ -546,8 +532,6 @@
         flags[mask1] |= MATERIAL_TRANSPARENT
         flags[mask2] |= MATERIAL_TRANSPARENT
     return flags
-=======
->>>>>>> 65eb6fc9
 
 
 def map_file_decrypt(data: bytes) -> bytes:
@@ -577,7 +561,6 @@
     return bytes(out)
 
 
-<<<<<<< HEAD
 def _sanitize_c_string(raw: bytes) -> str:
     text = raw.split(b"\x00", 1)[0]
     return text.decode("latin1", errors="ignore").strip()
@@ -1431,8 +1414,6 @@
             self.save_framebuffer(output)
 
 
-=======
->>>>>>> 65eb6fc9
 def bux_convert(data: bytearray) -> None:
     for idx in range(len(data)):
         data[idx] ^= BUX_CODE[idx % len(BUX_CODE)]
@@ -1572,7 +1553,6 @@
     return h1 * (1 - xd) + h2 * xd
 
 
-<<<<<<< HEAD
 def _perspective_matrix(fov_deg: float, aspect: float, near: float, far: float) -> np.ndarray:
     f = 1.0 / math.tan(math.radians(fov_deg) / 2.0)
     matrix = np.zeros((4, 4), dtype=np.float32)
@@ -1683,8 +1663,6 @@
     def view_matrix(self) -> np.ndarray:
         return _look_at(self.position, self.target, np.array([0.0, 1.0, 0.0], dtype=np.float32))
 
-=======
->>>>>>> 65eb6fc9
 def _split_filter_values(values: Optional[Sequence[str]]) -> List[str]:
     tokens: List[str] = []
     if not values:
@@ -1758,7 +1736,6 @@
     view_mode: str = "3d",
     overlay: str = "textures",
     texture_library: Optional[TextureLibrary] = None,
-<<<<<<< HEAD
     renderer: str = "matplotlib",
     bmd_library: Optional[BMDLibrary] = None,
     fog_color: Optional[Tuple[float, float, float]] = None,
@@ -1887,104 +1864,6 @@
             ax,
             terrain_bounds=(0.0, float(TERRAIN_SIZE - 1)),
         )
-=======
-) -> None:
-    heights = data.height
-    matrix, cmap_name = _overlay_matrix(data, overlay)
-
-    if view_mode == "2d":
-        fig, ax = plt.subplots(figsize=(9, 8))
-        image = ax.imshow(matrix, origin="lower", cmap=cmap_name)
-        cbar = fig.colorbar(image, ax=ax, fraction=0.046, pad=0.04)
-        cbar.ax.set_ylabel("Overlay")
-        if objects:
-            ox = np.array([obj.tile_position[0] for obj in objects])
-            oy = np.array([obj.tile_position[1] for obj in objects])
-            ax.scatter(ox, oy, c="white", s=10, edgecolors="black", linewidths=0.2)
-        ax.set_xlim(0, TERRAIN_SIZE - 1)
-        ax.set_ylim(0, TERRAIN_SIZE - 1)
-        ax.set_xlabel("X (tiles)")
-        ax.set_ylabel("Y (tiles)")
-        ax.set_title(title or "Visualização 2D do terreno")
-        ax.set_aspect("equal", adjustable="box")
-        fig.tight_layout()
-    else:
-        fig = plt.figure(figsize=(10, 7))
-        ax = fig.add_subplot(111, projection="3d")
-
-        if overlay == "textures" and texture_library is not None:
-            xx, yy, render_heights, facecolors = texture_library.build_surface(data)
-        else:
-            x = np.arange(TERRAIN_SIZE, dtype=np.float32)
-            y = np.arange(TERRAIN_SIZE, dtype=np.float32)
-            xx, yy = np.meshgrid(x, y)
-            render_heights = heights.astype(np.float32)
-            cmap = plt.get_cmap(cmap_name)
-            normalized = _normalize_for_colormap(matrix)
-            base_colors = cmap(normalized)
-            facecolors = base_colors[:-1, :-1, :]
-            shading = LightSource(azdeg=315, altdeg=55).shade(
-                render_heights, vert_exag=1.0, fraction=0.6
-            )
-            facecolors[..., :3] *= np.clip(shading[:-1, :-1, :], 0.0, 1.0)
-            facecolors = np.clip(facecolors, 0.0, 1.0)
-
-        ax.plot_surface(
-            xx,
-            yy,
-            render_heights,
-            rstride=1,
-            cstride=1,
-            facecolors=facecolors,
-            linewidth=0,
-            antialiased=False,
-            shade=False,
-        )
-
-        scatter: Optional[Path3DCollection] = None
-        if objects:
-            ox = np.array([obj.tile_position[0] for obj in objects])
-            oy = np.array([obj.tile_position[1] for obj in objects])
-            oz = np.array([bilinear_height(heights, x, y) for x, y in zip(ox, oy)])
-            type_ids = np.array([obj.type_id for obj in objects], dtype=float)
-            if type_ids.size > 0:
-                ptp_val = np.ptp(type_ids)
-                if ptp_val > 0:
-                    colors = (type_ids - np.min(type_ids)) / ptp_val
-                else:
-                    colors = np.zeros_like(type_ids)
-            else:
-                colors = np.zeros_like(type_ids)
-            scatter = ax.scatter(
-                ox,
-                oy,
-                oz + 50.0,
-                c=colors,
-                cmap="tab20",
-                s=10,
-                depthshade=False,
-                picker=True,
-                pickradius=5,
-            )
-
-            if enable_object_edit and show:
-                editor = ObjectEditor(
-                    fig,
-                    ax,
-                    scatter,
-                    objects,
-                    data.height,
-                    camera_controls=True,
-                )
-                fig._terrain_object_editor = editor  # type: ignore[attr-defined]
-
-        if show:
-            fig._terrain_camera_navigator = CameraNavigator(  # type: ignore[attr-defined]
-                fig,
-                ax,
-                terrain_bounds=(0.0, float(TERRAIN_SIZE - 1)),
-            )
->>>>>>> 65eb6fc9
 
         ax.set_xlabel("X (tiles)")
         ax.set_ylabel("Y (tiles)")
@@ -2727,12 +2606,9 @@
     export_json: Optional[Path] = None,
     save_objects: Optional[Path] = None,
     texture_detail: int = 2,
-<<<<<<< HEAD
     renderer: str = "matplotlib",
     fog_density: Optional[float] = None,
     fog_color: Optional[Tuple[float, float, float]] = None,
-=======
->>>>>>> 65eb6fc9
 ) -> TerrainLoadResult:
     result = load_world_data(
         world_path,
@@ -2764,17 +2640,12 @@
 
     if render:
         texture_library: Optional[TextureLibrary] = None
-<<<<<<< HEAD
         if renderer == "opengl":
-=======
-        if view_mode == "3d" and overlay == "textures":
->>>>>>> 65eb6fc9
             texture_library = TextureLibrary(
                 display_result.world_path,
                 detail_factor=max(1, texture_detail),
                 object_path=object_path,
             )
-<<<<<<< HEAD
         elif view_mode == "3d" and overlay == "textures":
             texture_library = TextureLibrary(
                 display_result.world_path,
@@ -2795,8 +2666,6 @@
                 search_roots.append(parent)
             bmd_library = BMDLibrary(search_roots)
 
-=======
->>>>>>> 65eb6fc9
         render_scene(
             display_result.data,
             display_result.objects,
@@ -2807,13 +2676,10 @@
             view_mode=view_mode,
             overlay=overlay,
             texture_library=texture_library,
-<<<<<<< HEAD
             renderer=renderer,
             bmd_library=bmd_library,
             fog_density=fog_density,
             fog_color=fog_color,
-=======
->>>>>>> 65eb6fc9
         )
         if texture_library is not None and texture_library.missing_indices:
             preview = ", ".join(map(str, texture_library.missing_indices[:10]))
@@ -2898,12 +2764,9 @@
         self.include_filter_var = tk.StringVar()
         self.exclude_filter_var = tk.StringVar()
         self.texture_detail_var = tk.StringVar(value="2")
-<<<<<<< HEAD
         self.renderer_var = tk.StringVar(value="OpenGL")
         self.fog_density_var = tk.StringVar()
         self.fog_color_var = tk.StringVar()
-=======
->>>>>>> 65eb6fc9
 
         self.object_dir_var = tk.StringVar()
         self.status_var = tk.StringVar()
@@ -2916,10 +2779,7 @@
             "Altura": "height",
             "Atributos": "attributes",
         }
-<<<<<<< HEAD
         self.renderer_map = {"OpenGL": "opengl", "Matplotlib": "matplotlib"}
-=======
->>>>>>> 65eb6fc9
         if enum_path and enum_path.exists():
             self.enum_path = enum_path
         elif DEFAULT_ENUM_PATH.exists():
@@ -2966,12 +2826,9 @@
         include: Optional[str],
         exclude: Optional[str],
         texture_detail: int,
-<<<<<<< HEAD
         renderer: str,
         fog_density: Optional[float],
         fog_color: Optional[Tuple[float, float, float]],
-=======
->>>>>>> 65eb6fc9
     ) -> Tuple[str, ...]:
         return (
             str(world_path.resolve()),
@@ -2985,12 +2842,9 @@
             include or "",
             exclude or "",
             str(texture_detail),
-<<<<<<< HEAD
             renderer,
             "" if fog_density is None else f"{fog_density:.6f}",
             "" if fog_color is None else ",".join(f"{component:.3f}" for component in fog_color),
-=======
->>>>>>> 65eb6fc9
         )
 
     def _can_reuse_last(self, params: Tuple[str, ...]) -> bool:
@@ -3009,12 +2863,9 @@
         Optional[str],
         Optional[str],
         int,
-<<<<<<< HEAD
         str,
         Optional[float],
         Optional[Tuple[float, float, float]],
-=======
->>>>>>> 65eb6fc9
         Tuple[str, ...],
     ]:
         world_path = self._current_world_path()
@@ -3030,12 +2881,9 @@
         texture_detail = _safe_int(self.texture_detail_var.get()) or 2
         if texture_detail < 1:
             texture_detail = 1
-<<<<<<< HEAD
         renderer = self.renderer_map.get(self.renderer_var.get(), "opengl")
         fog_density = self._parse_float(self.fog_density_var.get())
         fog_color = self._parse_color(self.fog_color_var.get())
-=======
->>>>>>> 65eb6fc9
         params = self._compose_params(
             world_path,
             map_id,
@@ -3047,12 +2895,9 @@
             include,
             exclude,
             texture_detail,
-<<<<<<< HEAD
             renderer,
             fog_density,
             fog_color,
-=======
->>>>>>> 65eb6fc9
         )
         return (
             world_path,
@@ -3065,12 +2910,9 @@
             include,
             exclude,
             texture_detail,
-<<<<<<< HEAD
             renderer,
             fog_density,
             fog_color,
-=======
->>>>>>> 65eb6fc9
             params,
         )
 
@@ -3135,7 +2977,6 @@
             row=2, column=5, sticky="w"
         )
 
-<<<<<<< HEAD
         tk.Label(options_frame, text="Renderer:").grid(row=2, column=6, sticky="w")
         tk.OptionMenu(
             options_frame,
@@ -3158,31 +2999,17 @@
 
         tk.Label(options_frame, text="Ocultar (ID/nome):").grid(row=4, column=2, sticky="w")
         tk.Entry(options_frame, textvariable=self.exclude_filter_var, width=20).grid(row=4, column=3, sticky="ew")
-=======
-        tk.Label(options_frame, text="Mostrar apenas (ID/nome):").grid(row=3, column=0, sticky="w")
-        tk.Entry(options_frame, textvariable=self.include_filter_var, width=20).grid(row=3, column=1, sticky="ew")
-
-        tk.Label(options_frame, text="Ocultar (ID/nome):").grid(row=3, column=2, sticky="w")
-        tk.Entry(options_frame, textvariable=self.exclude_filter_var, width=20).grid(row=3, column=3, sticky="ew")
->>>>>>> 65eb6fc9
 
         self.edit_checkbox = tk.Checkbutton(
             options_frame,
             text="Permitir mover objetos (janela interativa)",
             variable=self.edit_objects_var,
         )
-<<<<<<< HEAD
         self.edit_checkbox.grid(row=5, column=0, columnspan=4, sticky="w")
 
         options_frame.columnconfigure(1, weight=1)
         options_frame.columnconfigure(3, weight=1)
         options_frame.columnconfigure(7, weight=1)
-=======
-        self.edit_checkbox.grid(row=4, column=0, columnspan=4, sticky="w")
-
-        options_frame.columnconfigure(1, weight=1)
-        options_frame.columnconfigure(3, weight=1)
->>>>>>> 65eb6fc9
 
         buttons_frame = tk.Frame(self.root)
         buttons_frame.grid(row=2, column=0, sticky="e", **padding)
@@ -3268,12 +3095,9 @@
                 _,
                 _,
                 texture_detail,
-<<<<<<< HEAD
                 renderer,
                 fog_density,
                 fog_color,
-=======
->>>>>>> 65eb6fc9
                 params,
             ) = self._gather_context()
         except Exception as exc:  # noqa: BLE001
@@ -3294,17 +3118,12 @@
                     f" {len(self.last_result.objects)} objetos"
                 )
                 texture_library = None
-<<<<<<< HEAD
                 if renderer == "opengl" or overlay == "textures":
-=======
-                if overlay == "textures":
->>>>>>> 65eb6fc9
                     texture_library = TextureLibrary(
                         world_path,
                         detail_factor=max(1, texture_detail),
                         object_path=object_dir,
                     )
-<<<<<<< HEAD
                 bmd_library = None
                 if renderer == "opengl":
                     search_roots: List[Path] = []
@@ -3317,8 +3136,6 @@
                     if parent not in search_roots:
                         search_roots.append(parent)
                     bmd_library = BMDLibrary(search_roots)
-=======
->>>>>>> 65eb6fc9
                 render_scene(
                     self.last_result.data,
                     self.last_result.objects,
@@ -3329,13 +3146,10 @@
                     view_mode=view_mode,
                     overlay=overlay,
                     texture_library=texture_library,
-<<<<<<< HEAD
                     renderer=renderer,
                     bmd_library=bmd_library,
                     fog_density=fog_density,
                     fog_color=fog_color,
-=======
->>>>>>> 65eb6fc9
                 )
             else:
                 self._run(show=False, output=destination)
@@ -3345,12 +3159,8 @@
 
     def export_objects(self) -> None:
         try:
-<<<<<<< HEAD
             context = self._gather_context()
             params = context[-1]
-=======
-            (_, _, _, _, _, _, _, _, _, _, params) = self._gather_context()
->>>>>>> 65eb6fc9
         except Exception as exc:  # noqa: BLE001
             messagebox.showerror("Erro", str(exc))
             return
@@ -3373,12 +3183,8 @@
 
     def export_json(self) -> None:
         try:
-<<<<<<< HEAD
             context = self._gather_context()
             params = context[-1]
-=======
-            (_, _, _, _, _, _, _, _, _, _, params) = self._gather_context()
->>>>>>> 65eb6fc9
         except Exception as exc:  # noqa: BLE001
             messagebox.showerror("Erro", str(exc))
             return
@@ -3401,12 +3207,8 @@
 
     def save_objects_dialog(self) -> None:
         try:
-<<<<<<< HEAD
             context = self._gather_context()
             params = context[-1]
-=======
-            (_, _, _, _, _, _, _, _, _, _, params) = self._gather_context()
->>>>>>> 65eb6fc9
         except Exception as exc:  # noqa: BLE001
             messagebox.showerror("Erro", str(exc))
             return
@@ -3463,12 +3265,9 @@
             include,
             exclude,
             texture_detail,
-<<<<<<< HEAD
             renderer,
             fog_density,
             fog_color,
-=======
->>>>>>> 65eb6fc9
             params,
         ) = self._gather_context()
         include_filters = [include] if include else None
@@ -3491,20 +3290,14 @@
             enable_object_edit=self.edit_objects_var.get(),
             view_mode=view_mode,
             overlay=overlay,
-<<<<<<< HEAD
             renderer=renderer,
-=======
->>>>>>> 65eb6fc9
             include_filters=include_filters,
             exclude_filters=exclude_filters,
             export_json=export_json,
             save_objects=save_objects_path,
             texture_detail=texture_detail,
-<<<<<<< HEAD
             fog_density=fog_density,
             fog_color=fog_color,
-=======
->>>>>>> 65eb6fc9
         )
         self.map_id_var.set(str(result.map_id))
         self.status_var.set(format_summary_line(result))
@@ -3619,22 +3412,18 @@
         help="Coloração aplicada ao terreno (texturas, altura ou atributos).",
     )
     parser.add_argument(
-<<<<<<< HEAD
         "--renderer",
         choices=["matplotlib", "opengl"],
         default="opengl",
         help="Motor de renderização: Matplotlib clássico ou OpenGL com texturas reais.",
     )
     parser.add_argument(
-=======
->>>>>>> 65eb6fc9
         "--texture-detail",
         type=int,
         default=2,
         help="Subdivisões por tile ao rasterizar texturas reais (>=1).",
     )
     parser.add_argument(
-<<<<<<< HEAD
         "--fog-density",
         type=float,
         dest="fog_density",
@@ -3649,8 +3438,6 @@
         help="Cor da névoa no renderer OpenGL (componentes 0-1).",
     )
     parser.add_argument(
-=======
->>>>>>> 65eb6fc9
         "--filter",
         dest="include_filters",
         action="append",
@@ -3686,20 +3473,14 @@
         enable_object_edit=args.edit_objects,
         view_mode=args.view_mode,
         overlay=args.overlay,
-<<<<<<< HEAD
         renderer=args.renderer,
-=======
->>>>>>> 65eb6fc9
         include_filters=args.include_filters,
         exclude_filters=args.exclude_filters,
         export_json=args.export_json,
         save_objects=args.save_objects,
         texture_detail=max(1, args.texture_detail),
-<<<<<<< HEAD
         fog_density=args.fog_density,
         fog_color=tuple(args.fog_color) if args.fog_color else None,
-=======
->>>>>>> 65eb6fc9
     )
 
 
